--- conflicted
+++ resolved
@@ -257,52 +257,6 @@
 	return 1;
 }
 
-<<<<<<< HEAD
-int w_record(lua_State *)
-{
-	instance()->record();
-	return 0;
-}
-
-int w_getRecordedData(lua_State *L)
-{
-	love::sound::SoundData *sd = instance()->getRecordedData();
-	if (!sd)
-		lua_pushnil(L);
-	else
-	{
-		luax_pushtype(L, sd);
-		sd->release();
-	}
-	return 1;
-}
-
-int w_stopRecording(lua_State *L)
-{
-	if (luax_optboolean(L, 1, true))
-	{
-		love::sound::SoundData *sd = instance()->stopRecording(true);
-		if (!sd)
-			lua_pushnil(L);
-		else
-		{
-			luax_pushtype(L, sd);
-			sd->release();
-		}
-		return 1;
-	}
-	instance()->stopRecording(false);
-	return 0;
-}
-
-int w_canRecord(lua_State *L)
-{
-	luax_pushboolean(L, instance()->canRecord());
-	return 1;
-}
-
-=======
->>>>>>> cbba8c40
 int w_setDistanceModel(lua_State *L)
 {
 	const char *modelStr = luaL_checkstring(L, 1);
@@ -331,7 +285,7 @@
 
 	for (unsigned int i = 0; i < devices.size(); i++)
 	{
-		luax_pushtype(L, AUDIO_RECORDING_DEVICE_ID, devices[i]);
+		luax_pushtype(L, devices[i]);
 		lua_rawseti(L, -2, i + 1);
 	}
 
