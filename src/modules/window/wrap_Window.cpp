--- conflicted
+++ resolved
@@ -241,28 +241,6 @@
 	return 1;
 }
 
-<<<<<<< HEAD
-=======
-int w_getWidth(lua_State *L)
-{
-	lua_pushinteger(L, instance()->getWidth());
-	return 1;
-}
-
-int w_getHeight(lua_State *L)
-{
-	lua_pushinteger(L, instance()->getHeight());
-	return 1;
-}
-
-int w_getDimensions(lua_State *L)
-{
-	lua_pushinteger(L, instance()->getWidth());
-	lua_pushinteger(L, instance()->getHeight());
-	return 2;
-}
-
->>>>>>> eaad102f
 int w_getDesktopDimensions(lua_State *L)
 {
 	int width = 0, height = 0;
