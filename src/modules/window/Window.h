/**
 * Copyright (c) 2006-2013 LOVE Development Team
 *
 * This software is provided 'as-is', without any express or implied
 * warranty.  In no event will the authors be held liable for any damages
 * arising from the use of this software.
 *
 * Permission is granted to anyone to use this software for any purpose,
 * including commercial applications, and to alter it and redistribute it
 * freely, subject to the following restrictions:
 *
 * 1. The origin of this software must not be misrepresented; you must not
 *    claim that you wrote the original software. If you use this software
 *    in a product, an acknowledgment in the product documentation would be
 *    appreciated but is not required.
 * 2. Altered source versions must be plainly marked as such, and must not be
 *    misrepresented as being the original software.
 * 3. This notice may not be removed or altered from any source distribution.
 **/

#ifndef LOVE_WINDOW_WINDOW_H
#define LOVE_WINDOW_WINDOW_H

// STL
#include <string>

// LOVE
#include "common/Module.h"
#include <image/ImageData.h>

namespace love
{
namespace window
{

struct WindowFlags
{
	bool fullscreen; // = false
	bool vsync; // = true
	int fsaa; // = 0
	bool resizable; // = false
	bool borderless; // = false
}; // WindowFlags

class Window : public Module
{
public:
	struct WindowSize
	{
		int width;
		int height;
	};

	virtual ~Window();

<<<<<<< HEAD
	virtual bool setWindow(int width, int height, WindowFlags *flags = 0) = 0;
	virtual void getWindow(int &width, int &height, WindowFlags &flags) = 0;
=======
	virtual bool setWindow(int width = 800, int height = 600, bool fullscreen = false, bool vsync = true, int fsaa = 0) = 0;
	virtual void getWindow(int &width, int &height, bool &fullscreen, bool &vsync, int &fsaa) const = 0;
>>>>>>> d3cdb7d6

	virtual bool checkWindowSize(int width, int height, bool fullscreen) const = 0;
	virtual WindowSize **getFullscreenSizes(int &n) const = 0;

	virtual int getWidth() const = 0;
	virtual int getHeight() const = 0;

	virtual bool isCreated() const = 0;

	virtual void setWindowTitle(std::string &title) = 0;
	virtual std::string getWindowTitle() const = 0;

	virtual bool setIcon(love::image::ImageData *imgd) = 0;

	// default no-op implementation
	virtual void swapBuffers();

	virtual bool hasFocus() const = 0;
	virtual void setMouseVisible(bool visible) = 0;
	virtual bool getMouseVisible() const = 0;

	//virtual static Window *getSingleton() = 0;
	// No virtual statics, of course, but you are supposed to implement this static.

protected:
	static Window *singleton;

}; // Window
} // window
} // love

#endif // LOVE_WINDOW_WINDOW_H<|MERGE_RESOLUTION|>--- conflicted
+++ resolved
@@ -53,13 +53,8 @@
 
 	virtual ~Window();
 
-<<<<<<< HEAD
-	virtual bool setWindow(int width, int height, WindowFlags *flags = 0) = 0;
-	virtual void getWindow(int &width, int &height, WindowFlags &flags) = 0;
-=======
-	virtual bool setWindow(int width = 800, int height = 600, bool fullscreen = false, bool vsync = true, int fsaa = 0) = 0;
-	virtual void getWindow(int &width, int &height, bool &fullscreen, bool &vsync, int &fsaa) const = 0;
->>>>>>> d3cdb7d6
+	virtual bool setWindow(int width = 800, int height = 600, WindowFlags *flags = 0) = 0;
+	virtual void getWindow(int &width, int &height, WindowFlags &flags) const = 0;
 
 	virtual bool checkWindowSize(int width, int height, bool fullscreen) const = 0;
 	virtual WindowSize **getFullscreenSizes(int &n) const = 0;
