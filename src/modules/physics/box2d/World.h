--- conflicted
+++ resolved
@@ -1,289 +1,265 @@
-/**
-* Copyright (c) 2006-2011 LOVE Development Team
-*
-* This software is provided 'as-is', without any express or implied
-* warranty.  In no event will the authors be held liable for any damages
-* arising from the use of this software.
-*
-* Permission is granted to anyone to use this software for any purpose,
-* including commercial applications, and to alter it and redistribute it
-* freely, subject to the following restrictions:
-*
-* 1. The origin of this software must not be misrepresented; you must not
-*    claim that you wrote the original software. If you use this software
-*    in a product, an acknowledgment in the product documentation would be
-*    appreciated but is not required.
-* 2. Altered source versions must be plainly marked as such, and must not be
-*    misrepresented as being the original software.
-* 3. This notice may not be removed or altered from any source distribution.
-**/
-
-#ifndef LOVE_PHYSICS_BOX2D_WORLD_H
-#define LOVE_PHYSICS_BOX2D_WORLD_H
-
-// LOVE
-#include <common/Object.h>
-#include <common/runtime.h>
-#include <common/Reference.h>
-
-// STD
-#include <vector>
-
-// Box2D
-#include <Box2D/Box2D.h>
-
-namespace love
-{
-namespace physics
-{
-namespace box2d
-{
-
-	class Contact;
-<<<<<<< HEAD
-	class Body;
-=======
-	class Fixture;
->>>>>>> 7584efe4
-
-	/**
-	* The World is the "God" container class,
-	* which contains all Bodies and Joints. Shapes
-	* are contained in their associated Body.
-	*
-	* Bodies in different worlds can obviously not
-	* collide.
-	*
-	* The world also controls global parameters, like
-	* gravity.
-	**/
-	class World : public Object, public b2ContactListener, public b2ContactFilter
-	{
-		// Friends.
-		friend class Joint;
-		friend class DistanceJoint;
-		friend class MouseJoint;
-		friend class Body;
-
-	public:
-
-		class ContactCallback
-		{
-		public:
-			Reference * ref;
-			ContactCallback();
-			~ContactCallback();
-			void process(b2Contact* contact, const b2ContactImpulse* impulse = NULL);
-		};
-		
-		class ContactFilter
-		{
-		public:
-			Reference * ref;
-			ContactFilter();
-			~ContactFilter();
-			bool process(Fixture * a, Fixture * b);
-		};
-		
-		class QueryCallback : public b2QueryCallback
-		{
-		public:
-			Reference * ref;
-			QueryCallback();
-			~QueryCallback();
-			virtual bool ReportFixture(b2Fixture * fixture);
-		};
-		
-		class RayCastCallback : public b2RayCastCallback
-		{
-		public:
-			Reference * ref;
-			RayCastCallback();
-			~RayCastCallback();
-			virtual float32 ReportFixture(b2Fixture * fixture, const b2Vec2& point, const b2Vec2& normal, float32 fraction);
-		};
-
-	private:
-
-		// Pointer to the Box2D world.
-		b2World * world;
-        
-        // Ground body
-        b2Body * groundBody;
-
-		// Contact callbacks.
-<<<<<<< HEAD
-		ContactCallback add, persist, remove, result;
-
-		// The length of one meter in pixels.
-		int meter;
-		
-		// The list of to be destructed bodies.
-		std::vector<Body*> destructBodies;
-=======
-		ContactCallback begin, end, presolve, postsolve;
-		ContactFilter filter;
-		QueryCallback query;
-		RayCastCallback	raycast;
->>>>>>> 7584efe4
-
-	public:
-
-		/**
-		* Creates a new world.
-		**/
-		World();
-
-		/**
-		* Creates a new world with the given gravity
-		* and whether or not the bodies should sleep when appropriate.
-		* @param gravity The gravity of the World.
-		* @param sleep True if the bodies should be able to sleep,
-		* false otherwise.
-		**/
-		World(b2Vec2 gravity, bool sleep);
-
-		virtual ~World();
-
-		/**
-		* Updates everything in the world one timestep.
-		* This is called update() and not step() to conform
-		* with all other objects in LOVE.
-		* @param dt The timestep.
-		**/
-		void update(float dt);
-
-		// From b2ContactListener
-		void BeginContact(b2Contact* contact);
-		void EndContact(b2Contact* contact);
-		void PreSolve(b2Contact* contact, const b2Manifold* oldManifold);
-		void PostSolve(b2Contact* contact, const b2ContactImpulse* impulse);
-		
-		// From b2ContactFilter
-		bool ShouldCollide(b2Fixture* fixtureA, b2Fixture* fixtureB);
-
-		/**
-		* Receives up to four Lua functions as arguments. Each function is
-		* collision callback for the four events (in order): begin, end,
-		* presolve and postsolve. The value "nil" is accepted if one or
-		* more events are uninteresting.
-		**/
-		int setCallbacks(lua_State * L);
-
-		/**
-		* Returns the functions previously set by setCallbacks.
-		**/
-		int getCallbacks(lua_State * L);
-		
-		/**
-		* Sets the ContactFilter callback.
-		**/
-		int setContactFilter(lua_State * L);
-		
-		/**
-		* Gets the ContactFilter callback.
-		**/
-		int getContactFilter(lua_State * L);
-
-		/**
-		* Sets the current gravity of the World.
-		* @param x Gravity in the x-direction.
-		* @param y Gravity in the y-direction.
-		**/
-		void setGravity(float x, float y);
-
-		/**
-		* Gets the current gravity.
-		* @returns Gravity in the x-direction.
-		* @returns Gravity in the y-direction.
-		**/
-		int getGravity(lua_State * L);
-
-		/**
-		* Sets whether this World allows sleep.
-		* @param allow True to allow, false to disallow.
-		**/
-		void setAllowSleeping(bool allow);
-
-		/**
-		* Returns whether this World allows sleep.
-		* @return True if allowed, false if disallowed.
-		**/
-		bool getAllowSleeping() const;
-		
-		/**
-		* Returns whether this World is currently locked.
-		* If it's locked, it's in the middle of a timestep.
-		* @return Whether the World is locked.
-		**/
-		bool isLocked() const;
-
-		/**
-		* Get the current body count.
-		* @return The number of bodies.
-		**/
-		int getBodyCount() const;
-
-		/**
-		* Get the current joint count.
-		* @return The number of joints.
-		**/
-		int getJointCount() const;
-		
-		/**
-		* Get the current contact count.
-		* @return The number of contacts.
-		**/
-		int getContactCount() const;
-		
-		/**
-		* Get an array of all the Bodies in the World.
-		* @return An array of Bodies.
-		**/
-		int getBodyList(lua_State * L) const;
-		
-		/**
-		* Get an array of all the Joints in the World.
-		* @return An array of Joints.
-		**/
-		int getJointList(lua_State * L) const;
-		
-		/**
-		* Get an array of all the Contacts in the World.
-		* @return An array of Contacts.
-		**/
-		int getContactList(lua_State * L) const;
-        
-        /**
-        * Gets the ground body.
-        * @return The ground body.
-        **/
-        b2Body * getGroundBody() const;
-		
-		/**
-		* Gets all fixtures that overlap a given bounding box.
-		**/
-		int queryBoundingBox(lua_State * L);
-		
-		/**
-		* Raycasts the World for all Fixtures in the path of the ray.
-		**/
-<<<<<<< HEAD
-		b2AABB scaleUp(const b2AABB & aabb);
-		
-		/**
-		 * Mark a body for destruction.
-		 * To be called from Body
-		 **/
-		void destroyBody(Body * b);
-=======
-		int rayCast(lua_State * L);
->>>>>>> 7584efe4
-
-	};
-
-} // box2d
-} // physics
-} // love
-
-#endif // LOVE_PHYSICS_BOX2D_WORLD_H
+/**
+* Copyright (c) 2006-2011 LOVE Development Team
+*
+* This software is provided 'as-is', without any express or implied
+* warranty.  In no event will the authors be held liable for any damages
+* arising from the use of this software.
+*
+* Permission is granted to anyone to use this software for any purpose,
+* including commercial applications, and to alter it and redistribute it
+* freely, subject to the following restrictions:
+*
+* 1. The origin of this software must not be misrepresented; you must not
+*    claim that you wrote the original software. If you use this software
+*    in a product, an acknowledgment in the product documentation would be
+*    appreciated but is not required.
+* 2. Altered source versions must be plainly marked as such, and must not be
+*    misrepresented as being the original software.
+* 3. This notice may not be removed or altered from any source distribution.
+**/
+
+#ifndef LOVE_PHYSICS_BOX2D_WORLD_H
+#define LOVE_PHYSICS_BOX2D_WORLD_H
+
+// LOVE
+#include <common/Object.h>
+#include <common/runtime.h>
+#include <common/Reference.h>
+
+// STD
+#include <vector>
+
+// Box2D
+#include <Box2D/Box2D.h>
+
+namespace love
+{
+namespace physics
+{
+namespace box2d
+{
+
+	class Contact;
+	class Fixture;
+
+	/**
+	* The World is the "God" container class,
+	* which contains all Bodies and Joints. Shapes
+	* are contained in their associated Body.
+	*
+	* Bodies in different worlds can obviously not
+	* collide.
+	*
+	* The world also controls global parameters, like
+	* gravity.
+	**/
+	class World : public Object, public b2ContactListener, public b2ContactFilter
+	{
+		// Friends.
+		friend class Joint;
+		friend class DistanceJoint;
+		friend class MouseJoint;
+		friend class Body;
+
+	public:
+
+		class ContactCallback
+		{
+		public:
+			Reference * ref;
+			ContactCallback();
+			~ContactCallback();
+			void process(b2Contact* contact, const b2ContactImpulse* impulse = NULL);
+		};
+		
+		class ContactFilter
+		{
+		public:
+			Reference * ref;
+			ContactFilter();
+			~ContactFilter();
+			bool process(Fixture * a, Fixture * b);
+		};
+		
+		class QueryCallback : public b2QueryCallback
+		{
+		public:
+			Reference * ref;
+			QueryCallback();
+			~QueryCallback();
+			virtual bool ReportFixture(b2Fixture * fixture);
+		};
+		
+		class RayCastCallback : public b2RayCastCallback
+		{
+		public:
+			Reference * ref;
+			RayCastCallback();
+			~RayCastCallback();
+			virtual float32 ReportFixture(b2Fixture * fixture, const b2Vec2& point, const b2Vec2& normal, float32 fraction);
+		};
+
+	private:
+
+		// Pointer to the Box2D world.
+		b2World * world;
+        
+        // Ground body
+        b2Body * groundBody;
+
+		// Contact callbacks.
+		ContactCallback begin, end, presolve, postsolve;
+		ContactFilter filter;
+		QueryCallback query;
+		RayCastCallback	raycast;
+
+	public:
+
+		/**
+		* Creates a new world.
+		**/
+		World();
+
+		/**
+		* Creates a new world with the given gravity
+		* and whether or not the bodies should sleep when appropriate.
+		* @param gravity The gravity of the World.
+		* @param sleep True if the bodies should be able to sleep,
+		* false otherwise.
+		**/
+		World(b2Vec2 gravity, bool sleep);
+
+		virtual ~World();
+
+		/**
+		* Updates everything in the world one timestep.
+		* This is called update() and not step() to conform
+		* with all other objects in LOVE.
+		* @param dt The timestep.
+		**/
+		void update(float dt);
+
+		// From b2ContactListener
+		void BeginContact(b2Contact* contact);
+		void EndContact(b2Contact* contact);
+		void PreSolve(b2Contact* contact, const b2Manifold* oldManifold);
+		void PostSolve(b2Contact* contact, const b2ContactImpulse* impulse);
+		
+		// From b2ContactFilter
+		bool ShouldCollide(b2Fixture* fixtureA, b2Fixture* fixtureB);
+
+		/**
+		* Receives up to four Lua functions as arguments. Each function is
+		* collision callback for the four events (in order): begin, end,
+		* presolve and postsolve. The value "nil" is accepted if one or
+		* more events are uninteresting.
+		**/
+		int setCallbacks(lua_State * L);
+
+		/**
+		* Returns the functions previously set by setCallbacks.
+		**/
+		int getCallbacks(lua_State * L);
+		
+		/**
+		* Sets the ContactFilter callback.
+		**/
+		int setContactFilter(lua_State * L);
+		
+		/**
+		* Gets the ContactFilter callback.
+		**/
+		int getContactFilter(lua_State * L);
+
+		/**
+		* Sets the current gravity of the World.
+		* @param x Gravity in the x-direction.
+		* @param y Gravity in the y-direction.
+		**/
+		void setGravity(float x, float y);
+
+		/**
+		* Gets the current gravity.
+		* @returns Gravity in the x-direction.
+		* @returns Gravity in the y-direction.
+		**/
+		int getGravity(lua_State * L);
+
+		/**
+		* Sets whether this World allows sleep.
+		* @param allow True to allow, false to disallow.
+		**/
+		void setAllowSleeping(bool allow);
+
+		/**
+		* Returns whether this World allows sleep.
+		* @return True if allowed, false if disallowed.
+		**/
+		bool getAllowSleeping() const;
+		
+		/**
+		* Returns whether this World is currently locked.
+		* If it's locked, it's in the middle of a timestep.
+		* @return Whether the World is locked.
+		**/
+		bool isLocked() const;
+
+		/**
+		* Get the current body count.
+		* @return The number of bodies.
+		**/
+		int getBodyCount() const;
+
+		/**
+		* Get the current joint count.
+		* @return The number of joints.
+		**/
+		int getJointCount() const;
+		
+		/**
+		* Get the current contact count.
+		* @return The number of contacts.
+		**/
+		int getContactCount() const;
+		
+		/**
+		* Get an array of all the Bodies in the World.
+		* @return An array of Bodies.
+		**/
+		int getBodyList(lua_State * L) const;
+		
+		/**
+		* Get an array of all the Joints in the World.
+		* @return An array of Joints.
+		**/
+		int getJointList(lua_State * L) const;
+		
+		/**
+		* Get an array of all the Contacts in the World.
+		* @return An array of Contacts.
+		**/
+		int getContactList(lua_State * L) const;
+        
+        /**
+        * Gets the ground body.
+        * @return The ground body.
+        **/
+        b2Body * getGroundBody() const;
+		
+		/**
+		* Gets all fixtures that overlap a given bounding box.
+		**/
+		int queryBoundingBox(lua_State * L);
+		
+		/**
+		* Raycasts the World for all Fixtures in the path of the ray.
+		**/
+		int rayCast(lua_State * L);
+
+	};
+
+} // box2d
+} // physics
+} // love
+
+#endif // LOVE_PHYSICS_BOX2D_WORLD_H