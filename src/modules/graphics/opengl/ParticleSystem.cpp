--- conflicted
+++ resolved
@@ -1,532 +1,3 @@
-<<<<<<< HEAD
-/**
-* Copyright (c) 2006-2012 LOVE Development Team
-*
-* This software is provided 'as-is', without any express or implied
-* warranty.  In no event will the authors be held liable for any damages
-* arising from the use of this software.
-*
-* Permission is granted to anyone to use this software for any purpose,
-* including commercial applications, and to alter it and redistribute it
-* freely, subject to the following restrictions:
-*
-* 1. The origin of this software must not be misrepresented; you must not
-*    claim that you wrote the original software. If you use this software
-*    in a product, an acknowledgment in the product documentation would be
-*    appreciated but is not required.
-* 2. Altered source versions must be plainly marked as such, and must not be
-*    misrepresented as being the original software.
-* 3. This notice may not be removed or altered from any source distribution.
-**/
-
-#include "ParticleSystem.h"
-
-#include <common/math.h>
-
-#include "GLee.h"
-#include <cmath>
-#include <cstdlib>
-
-namespace love
-{
-namespace graphics
-{
-namespace opengl
-{
-
-	namespace
-	{
-		Colorf colorToFloat(const Color& c) {
-			return Colorf( (GLfloat)c.r/255.0f, (GLfloat)c.g/255.0f, (GLfloat)c.b/255.0f, (GLfloat)c.a/255.0f );
-		}
-	}
-
-	// returns a value in the range [-x/2:x/2] around mean, where
-	// x = margin * scale; so margin and scale determine the width
-	// of the interval to chose the value from, while mean names
-	// the expected value.
-	inline float calculate_variation(float mean, float margin, float scale)
-	{
-		// same as random(mean - scale*margin*.5, mean + scale*margin*.5)
-		return mean + scale * margin * (random<float>() - .5f);
-	}
-
-
-	ParticleSystem::ParticleSystem(Image * sprite, unsigned int buffer) : pStart(0), pLast(0), pEnd(0), active(true), emissionRate(0),
-															emitCounter(0), lifetime(-1), life(0), particleLifeMin(0), particleLifeMax(0),
-															direction(0), spread(0), relative(false), speedMin(0), speedMax(0), gravityMin(0),
-															gravityMax(0), radialAccelerationMin(0), radialAccelerationMax(0),
-															tangentialAccelerationMin(0), tangentialAccelerationMax(0),
-															sizeVariation(0), rotationMin(0), rotationMax(0),
-															spinStart(0), spinEnd(0), spinVariation(0), offsetX(sprite->getWidth()*0.5f),
-															offsetY(sprite->getHeight()*0.5f)
-	{
-		this->sprite = sprite;
-		sprite->retain();
-		sizes.push_back(1.0f);
-		colors.push_back( Colorf(1.0f, 1.0f, 1.0f, 1.0f) );
-		setBufferSize(buffer);
-	}
-
-	ParticleSystem::~ParticleSystem()
-	{
-		if (this->sprite != 0)
-			this->sprite->release();
-
-		if (pStart != 0)
-			delete [] pStart;
-	}
-
-	void ParticleSystem::add()
-	{
-		if (isFull()) return;
-
-		float min,max;
-
-		min = particleLifeMin;
-		max = particleLifeMax;
-		if (min == max)
-			pLast->life = min;
-		else
-			pLast->life = (rand() / (float(RAND_MAX)+1)) * (max - min) + min;
-		pLast->lifetime = pLast->life;
-
-		pLast->position[0] = position.getX();
-		pLast->position[1] = position.getY();
-
-		min = direction - spread/2.0f;
-		max = direction + spread/2.0f;
-		pLast->direction = random<float>(min, max);
-
-		pLast->origin = position;
-
-		min = speedMin;
-		max = speedMax;
-		float speed = (rand() / (float(RAND_MAX)+1)) * (max - min) + min;
-		pLast->speed = love::Vector(cos(pLast->direction), sin(pLast->direction));
-		pLast->speed *= speed;
-
-		min = gravityMin;
-		max = gravityMax;
-		pLast->gravity = (rand() / (float(RAND_MAX)+1)) * (max - min) + min;
-
-		min = radialAccelerationMin;
-		max = radialAccelerationMax;
-		pLast->radialAcceleration = (rand() / (float(RAND_MAX)+1)) * (max - min) + min;
-
-		min = tangentialAccelerationMin;
-		max = tangentialAccelerationMax;
-		pLast->tangentialAcceleration = (rand() / (float(RAND_MAX)+1)) * (max - min) + min;
-
-		pLast->sizeOffset       = random<float>() * sizeVariation; // time offset for size change
-		pLast->sizeIntervalSize = (1.0f - random<float>() * sizeVariation) - pLast->sizeOffset;
-		pLast->size = sizes[(size_t)(pLast->sizeOffset - .5f) * (sizes.size() - 1)];
-
-		min = rotationMin;
-		max = rotationMax;
-		pLast->spinStart = calculate_variation(spinStart, spinEnd, spinVariation);
-		pLast->spinEnd = calculate_variation(spinEnd, spinStart, spinVariation);
-		pLast->rotation = (rand() / (float(RAND_MAX)+1)) * (max - min) + min;;
-
-		pLast->color = colors[0];
-
-		pLast++;
-	}
-
-	void ParticleSystem::remove(particle * p)
-	{
-		if (!isEmpty())
-		{
-			*p = *(--pLast);
-		}
-	}
-
-	void ParticleSystem::setSprite(Image * image)
-	{
-		if (sprite != 0)
-			sprite->release();
-
-		sprite = image;
-		sprite->retain();
-	}
-
-	void ParticleSystem::setBufferSize(unsigned int size)
-	{
-		// delete previous data
-		delete [] pStart;
-
-		pLast = pStart = new particle[size];
-
-		pEnd = pStart + size;
-	}
-
-	void ParticleSystem::setEmissionRate(int rate)
-	{
-		emissionRate = rate;
-	}
-
-	void ParticleSystem::setLifetime(float life)
-	{
-		this->life = lifetime = life;
-	}
-
-	void ParticleSystem::setParticleLife(float min, float max)
-	{
-		particleLifeMin = min;
-		if (max == 0)
-			particleLifeMax = min;
-		else
-			particleLifeMax = max;
-	}
-
-	void ParticleSystem::setPosition(float x, float y)
-	{
-		position = love::Vector(x, y);
-	}
-
-	void ParticleSystem::setDirection(float direction)
-	{
-		this->direction = direction;
-	}
-
-	void ParticleSystem::setSpread(float spread)
-	{
-		this->spread = spread;
-	}
-
-	void ParticleSystem::setRelativeDirection(bool relative)
-	{
-		this->relative = relative;
-	}
-
-	void ParticleSystem::setSpeed(float speed)
-	{
-		speedMin = speedMax = speed;
-	}
-
-	void ParticleSystem::setSpeed(float min, float max)
-	{
-		speedMin = min;
-		speedMax = max;
-	}
-
-	void ParticleSystem::setGravity(float gravity)
-	{
-		gravityMin = gravityMax = gravity;
-	}
-
-	void ParticleSystem::setGravity(float min, float max)
-	{
-		gravityMin = min;
-		gravityMax = max;
-	}
-
-	void ParticleSystem::setRadialAcceleration(float acceleration)
-	{
-		radialAccelerationMin = radialAccelerationMax = acceleration;
-	}
-
-	void ParticleSystem::setRadialAcceleration(float min, float max)
-	{
-		radialAccelerationMin = min;
-		radialAccelerationMax = max;
-	}
-
-	void ParticleSystem::setTangentialAcceleration(float acceleration)
-	{
-		tangentialAccelerationMin = tangentialAccelerationMax = acceleration;
-	}
-
-	void ParticleSystem::setTangentialAcceleration(float min, float max)
-	{
-		tangentialAccelerationMin = min;
-		tangentialAccelerationMax = max;
-	}
-
-	void ParticleSystem::setSize(float size)
-	{
-		sizes.resize(1);
-		sizes[0] = size;
-	}
-
-	void ParticleSystem::setSize(const std::vector<float>& newSizes, float variation)
-	{
-		sizes = newSizes;
-		sizeVariation = variation;
-	}
-
-	void ParticleSystem::setSizeVariation(float variation)
-	{
-		sizeVariation = variation;
-	}
-
-	void ParticleSystem::setRotation(float rotation)
-	{
-		rotationMin = rotationMax = rotation;
-	}
-
-	void ParticleSystem::setRotation(float min, float max)
-	{
-		rotationMin = min;
-		rotationMax = max;
-	}
-
-	void ParticleSystem::setSpin(float spin)
-	{
-		spinStart = spin;
-		spinEnd = spin;
-	}
-
-	void ParticleSystem::setSpin(float start, float end)
-	{
-		spinStart = start;
-		spinEnd = end;
-	}
-
-	void ParticleSystem::setSpin(float start, float end, float variation)
-	{
-		spinStart = start;
-		spinEnd = end;
-		spinVariation = variation;
-	}
-
-	void ParticleSystem::setSpinVariation(float variation)
-	{
-		spinVariation = variation;
-	}
-
-	void ParticleSystem::setColor(const Color& color)
-	{
-		colors.resize(1);
-		colors[0] = colorToFloat(color);
-	}
-
-	void ParticleSystem::setColor(const std::vector<Color>& newColors)
-	{
-		colors.resize( newColors.size() );
-		for (size_t i = 0; i < newColors.size(); ++i)
-			colors[i] = colorToFloat( newColors[i] );
-	}
-
-	void ParticleSystem::setOffset(float x, float y)
-	{
-		offsetX = x;
-		offsetY = y;
-	}
-
-	float ParticleSystem::getX() const
-	{
-		return position.getX();
-	}
-
-	float ParticleSystem::getY() const
-	{
-		return position.getY();
-	}
-	
-	const love::Vector& ParticleSystem::getPosition() const
-	{
-		return position;
-	}
-
-	float ParticleSystem::getDirection() const
-	{
-		return direction;
-	}
-
-	float ParticleSystem::getSpread() const
-	{
-		return spread;
-	}
-
-	float ParticleSystem::getOffsetX() const
-	{
-		return offsetX;
-	}
-
-	float ParticleSystem::getOffsetY() const
-	{
-		return offsetY;
-	}
-
-	int ParticleSystem::count() const
-	{
-		return (int)(pLast - pStart);
-	}
-
-	void ParticleSystem::start()
-	{
-		active = true;
-	}
-
-	void ParticleSystem::stop()
-	{
-		active = false;
-		life = lifetime;
-		emitCounter = 0;
-	}
-
-	void ParticleSystem::pause()
-	{
-		active = false;
-	}
-
-	void ParticleSystem::reset()
-	{
-		pLast = pStart;
-		life = lifetime;
-		emitCounter = 0;
-	}
-
-	bool ParticleSystem::isActive() const
-	{
-		return active;
-	}
-
-	bool ParticleSystem::isEmpty() const
-	{
-		return pStart == pLast;
-	}
-
-	bool ParticleSystem::isFull() const
-	{
-		return pLast == pEnd;
-	}
-
-	void ParticleSystem::draw(float x, float y, float angle, float sx, float sy, float ox, float oy, float kx, float ky) const
-	{
-		if (sprite == 0) return; // just in case of failure
-
-		glPushMatrix();
-		glPushAttrib(GL_CURRENT_BIT);
-
-		Matrix t;
-		t.setTransformation(x, y, angle, sx, sy, ox, oy, kx, ky);
-		glMultMatrixf((const GLfloat*)t.getElements());
-
-		particle * p = pStart;
-		while (p != pLast)
-		{
-			glPushMatrix();
-
-			glColor4f(p->color.r, p->color.g, p->color.b, p->color.a);
-			sprite->draw(p->position[0], p->position[1], p->rotation, p->size, p->size, offsetX, offsetY, 0.0f, 0.0f);
-
-			glPopMatrix();
-			p++;
-		}
-
-		glPopAttrib();
-		glPopMatrix();
-	}
-
-	void ParticleSystem::update(float dt)
-	{
-		// Traverse all particles and update.
-		particle * p = pStart;
-
-		// Make some more particles.
-		if (active)
-		{
-			float rate = 1.0f / emissionRate; // the amount of time between each particle emit
-			emitCounter += dt;
-			while (emitCounter > rate)
-			{
-				add();
-				emitCounter -= rate;
-			}
-			/*int particles = (int)(emissionRate * dt);
-			for (int i = 0; i != particles; i++)
-				add();*/
-
-			life -= dt;
-			if (lifetime != -1 && life < 0)
-				stop();
-		}
-
-		while (p != pLast)
-		{
-			// Decrease lifespan.
-			p->life -= dt;
-
-			if (p->life > 0)
-			{
-
-				// Temp variables.
-				love::Vector radial, tangential, gravity(0, p->gravity);
-				love::Vector ppos(p->position[0], p->position[1]);
-
-				// Get vector from particle center to particle.
-				radial = ppos - p->origin;
-				radial.normalize();
-				tangential = radial;
-
-				// Resize radial acceleration.
-				radial *= p->radialAcceleration;
-
-				// Calculate tangential acceleration.
-				{
-					float a = tangential.getX();
-					tangential.setX(-tangential.getY());
-					tangential.setY(a);
-				}
-
-				// Resize tangential.
-				tangential *= p->tangentialAcceleration;
-
-				// Update position.
-				p->speed += (radial+tangential+gravity)*dt;
-
-				// Modify position.
-				ppos += p->speed * dt;
-
-				p->position[0] = ppos.getX();
-				p->position[1] = ppos.getY();
-
-				const float t = 1.0f - p->life / p->lifetime;
-
-				// Rotate.
-				p->rotation += (p->spinStart * (1.0f - t) + p->spinEnd * t)*dt;
-
-				// Change size according to given intervals:
-				// i = 0       1       2      3          n-1
-				//     |-------|-------|------|--- ... ---|
-				// t = 0    1/(n-1)        3/(n-1)        1
-				//
-				// `s' is the interpolation variable scaled to the current
-				// interval width, e.g. if n = 5 and t = 0.3, then the current
-				// indices are 1,2 and s = 0.3 - 0.25 = 0.05
-				float s = p->sizeOffset + t * p->sizeIntervalSize; // size variation
-				s *= (float)(sizes.size() - 1); // 0 <= s < sizes.size()
-				size_t i = (size_t)s;
-				size_t k = (i == sizes.size() - 1) ? i : i + 1; // boundary check (prevents failing on t = 1.0f)
-				s -= (float)i; // transpose s to be in interval [0:1]: i <= s < i + 1 ~> 0 <= s < 1
-				p->size = sizes[i] * (1.0f - s) + sizes[k] * s;
-
-				// Update color according to given intervals (as above)
-				s = t * (float)(colors.size() - 1);
-				i = (size_t)s;
-				k = (i == colors.size() - 1) ? i : i + 1;
-				s -= (float)i;                            // 0 <= s <= 1
-				p->color = colors[i] * (1.0f - s) + colors[k] * s;
-
-				// Next particle.
-				p++;
-			}
-			else
-			{
-				remove(p);
-
-				if (p >= pLast)
-					return;
-			} // else
-		} // while
-	}
-
-} // opengl
-} // graphics
-} // love
-=======
 /**
  * Copyright (c) 2006-2012 LOVE Development Team
  *
@@ -1074,5 +545,4 @@
 
 } // opengl
 } // graphics
-} // love
->>>>>>> a970f1df
+} // love