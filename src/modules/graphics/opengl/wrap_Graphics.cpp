/**
 * Copyright (c) 2006-2015 LOVE Development Team
 *
 * This software is provided 'as-is', without any express or implied
 * warranty.  In no event will the authors be held liable for any damages
 * arising from the use of this software.
 *
 * Permission is granted to anyone to use this software for any purpose,
 * including commercial applications, and to alter it and redistribute it
 * freely, subject to the following restrictions:
 *
 * 1. The origin of this software must not be misrepresented; you must not
 *    claim that you wrote the original software. If you use this software
 *    in a product, an acknowledgment in the product documentation would be
 *    appreciated but is not required.
 * 2. Altered source versions must be plainly marked as such, and must not be
 *    misrepresented as being the original software.
 * 3. This notice may not be removed or altered from any source distribution.
 **/

#include "wrap_Graphics.h"
#include "OpenGL.h"
#include "graphics/Texture.h"
#include "image/ImageData.h"
#include "image/Image.h"
#include "font/Rasterizer.h"
#include "filesystem/wrap_Filesystem.h"

#include "scripts/graphics.lua.h"
#include <cassert>
#include <cstring>

namespace love
{
namespace graphics
{
namespace opengl
{

#define instance() (Module::getInstance<Graphics>(Module::M_GRAPHICS))

int w_reset(lua_State *)
{
	instance()->reset();
	return 0;
}

int w_clear(lua_State *L)
{
	Graphics::ClearType type = Graphics::CLEAR_ALL;

	const char *tname = lua_isnoneornil(L, 1) ? nullptr : luaL_checkstring(L, 1);
	if (tname && !Graphics::getConstant(tname, type))
		return luaL_error(L, "Invalid graphics clear type: %s", tname);

	instance()->clear(type);
	return 0;
}

int w_present(lua_State *)
{
	instance()->present();
	return 0;
}

int w_isCreated(lua_State *L)
{
	luax_pushboolean(L, instance()->isCreated());
	return 1;
}

int w_getWidth(lua_State *L)
{
	lua_pushinteger(L, instance()->getWidth());
	return 1;
}

int w_getHeight(lua_State *L)
{
	lua_pushinteger(L, instance()->getHeight());
	return 1;
}

int w_getDimensions(lua_State *L)
{
	lua_pushinteger(L, instance()->getWidth());
	lua_pushinteger(L, instance()->getHeight());
	return 2;
}

int w_setScissor(lua_State *L)
{
	int nargs = lua_gettop(L);

	if (nargs == 0 || (nargs == 4 && lua_isnil(L, 1) && lua_isnil(L, 2)
		&& lua_isnil(L, 3) && lua_isnil(L, 4)))
	{
		instance()->setScissor();
		return 0;
	}

	int x = luaL_checkint(L, 1);
	int y = luaL_checkint(L, 2);
	int w = luaL_checkint(L, 3);
	int h = luaL_checkint(L, 4);

	if (w < 0 || h < 0)
		return luaL_error(L, "Can't set scissor with negative width and/or height.");

	instance()->setScissor(x, y, w, h);
	return 0;
}

int w_getScissor(lua_State *L)
{
	int x, y, w, h;
	if (!instance()->getScissor(x, y, w, h))
		return 0;

	lua_pushinteger(L, x);
	lua_pushinteger(L, y);
	lua_pushinteger(L, w);
	lua_pushinteger(L, h);

	return 4;
}

int w_stencil(lua_State *L)
{
	luaL_checktype(L, 1, LUA_TFUNCTION);

	instance()->drawToStencilBuffer(true);

	// Call stencilfunc(...)
	lua_call(L, lua_gettop(L) - 1, 0);

	instance()->drawToStencilBuffer(false);

	return 0;
}

int w_setStencilTest(lua_State *L)
{
	bool enable = luax_toboolean(L, 1);
	bool invert = luax_toboolean(L, 2);
	instance()->setStencilTest(enable, invert);
	return 0;
}

int w_getStencilTest(lua_State *L)
{
	bool enabled, inverted;
	instance()->getStencilTest(enabled, inverted);
	luax_pushboolean(L, enabled);
	luax_pushboolean(L, inverted);
	return 2;
}

static const char *imageFlagName(Image::FlagType flagtype)
{
	const char *name = nullptr;
	Image::getConstant(flagtype, name);
	return name;
}

int w_newImage(lua_State *L)
{
	love::image::ImageData *data = nullptr;
	love::image::CompressedData *cdata = nullptr;

	Image::Flags flags;
	if (!lua_isnoneornil(L, 2))
	{
		luaL_checktype(L, 2, LUA_TTABLE);
		flags.mipmaps = luax_boolflag(L, 2, imageFlagName(Image::FLAG_TYPE_MIPMAPS), flags.mipmaps);
		flags.sRGB = luax_boolflag(L, 2, imageFlagName(Image::FLAG_TYPE_SRGB), flags.sRGB);
	}

	bool releasedata = false;

	// Convert to ImageData / CompressedData, if necessary.
	if (lua_isstring(L, 1) || luax_istype(L, 1, FILESYSTEM_FILE_T) || luax_istype(L, 1, FILESYSTEM_FILE_DATA_T))
	{
		love::image::Image *image = Module::getInstance<love::image::Image>(Module::M_IMAGE);
		if (image == nullptr)
			return luaL_error(L, "Cannot load images without the love.image module.");

		love::filesystem::FileData *fdata = love::filesystem::luax_getfiledata(L, 1);

		if (image->isCompressed(fdata))
		{
			luax_catchexcept(L,
				[&]() { cdata = image->newCompressedData(fdata); },
				[&]() { fdata->release(); }
			);
		}
		else
		{
			luax_catchexcept(L,
				[&]() { data = image->newImageData(fdata); },
				[&]() { fdata->release(); }
			);
		}

		// Lua's GC won't release the image data, so we should do it ourselves.
		releasedata = true;
	}
	else if (luax_istype(L, 1, IMAGE_COMPRESSED_DATA_T))
		cdata = luax_checktype<love::image::CompressedData>(L, 1, "CompressedData", IMAGE_COMPRESSED_DATA_T);
	else
		data = luax_checktype<love::image::ImageData>(L, 1, "ImageData", IMAGE_IMAGE_DATA_T);

	if (!data && !cdata)
		return luaL_error(L, "Error creating image (could not load data.)");

	// Create the image.
	Image *image = nullptr;
	luax_catchexcept(L,
		[&]() {
			if (cdata)
				image = instance()->newImage(cdata, flags);
			else if (data)
				image = instance()->newImage(data, flags);
		},
		[&]() {
			if (releasedata && data)
				data->release();
			else if (releasedata && cdata)
				cdata->release();
		}
	);

	if (image == nullptr)
		return luaL_error(L, "Could not load image.");

	// Push the type.
	luax_pushtype(L, "Image", GRAPHICS_IMAGE_T, image);
	image->release();
	return 1;
}

int w_newQuad(lua_State *L)
{
	Quad::Viewport v;
	v.x = (float) luaL_checknumber(L, 1);
	v.y = (float) luaL_checknumber(L, 2);
	v.w = (float) luaL_checknumber(L, 3);
	v.h = (float) luaL_checknumber(L, 4);

	float sw = (float) luaL_checknumber(L, 5);
	float sh = (float) luaL_checknumber(L, 6);

	Quad *quad = instance()->newQuad(v, sw, sh);
	luax_pushtype(L, "Quad", GRAPHICS_QUAD_T, quad);
	quad->release();
	return 1;
}

int w_newFont(lua_State *L)
{
<<<<<<< HEAD
	Font *font = nullptr;

	// Convert to Rasterizer, if necessary.
	if (!luax_istype(L, 1, FONT_RASTERIZER_T))
=======
	// Convert to Rasterizer, if necessary. Note that lua_isstring returns true
	// if the value is a number, which we rely on for the variant that uses the
	// default Font rather than a font file.
	if (lua_isstring(L, 1) || luax_istype(L, 1, FILESYSTEM_FILE_T) || luax_istype(L, 1, FILESYSTEM_FILE_DATA_T))
>>>>>>> a314b185
	{
		std::vector<int> idxs;
		for (int i = 0; i < lua_gettop(L); i++)
			idxs.push_back(i + 1);

		luax_convobj(L, &idxs[0], (int) idxs.size(), "font", "newRasterizer");
	}

	love::font::Rasterizer *rasterizer = luax_checktype<love::font::Rasterizer>(L, 1, "Rasterizer", FONT_RASTERIZER_T);

	luax_catchexcept(L, [&]() {
		font = instance()->newFont(rasterizer, instance()->getDefaultFilter()); }
	);

	// Push the type.
	luax_pushtype(L, "Font", GRAPHICS_FONT_T, font);
	font->release();
	return 1;
}

int w_newImageFont(lua_State *L)
{
	// filter for glyphs
	Texture::Filter filter = instance()->getDefaultFilter();

	// Convert to ImageData if necessary.
	if (luax_istype(L, 1, GRAPHICS_IMAGE_T))
	{
		Image *i = luax_checktype<Image>(L, 1, "Image", GRAPHICS_IMAGE_T);
		filter = i->getFilter();
		love::image::ImageData *id = i->getImageData();
		if (!id)
			return luaL_argerror(L, 1, "Image must not be compressed.");
		luax_pushtype(L, "ImageData", IMAGE_IMAGE_DATA_T, id);
		lua_replace(L, 1);
	}

	// Convert to Rasterizer if necessary.
	if (!luax_istype(L, 1, FONT_RASTERIZER_T))
	{
		luaL_checkstring(L, 2);
		int idxs[] = {1, 2};
		luax_convobj(L, idxs, 2, "font", "newImageRasterizer");
	}

	love::font::Rasterizer *rasterizer = luax_checktype<love::font::Rasterizer>(L, 1, "Rasterizer", FONT_RASTERIZER_T);

	// Create the font.
	Font *font = instance()->newFont(rasterizer, filter);

	// Push the type.
	luax_pushtype(L, "Font", GRAPHICS_FONT_T, font);
	font->release();
	return 1;
}

int w_newSpriteBatch(lua_State *L)
{
	Texture *texture = luax_checktexture(L, 1);
	int size = luaL_optint(L, 2, 1000);
	SpriteBatch::UsageHint usage = SpriteBatch::USAGE_DYNAMIC;
	if (lua_gettop(L) > 2)
	{
		const char *usagestr = luaL_checkstring(L, 3);
		if (!SpriteBatch::getConstant(usagestr, usage))
			return luaL_error(L, "Invalid SpriteBatch usage hint: %s", usagestr);
	}

	SpriteBatch *t = nullptr;
	luax_catchexcept(L,
		[&](){ t = instance()->newSpriteBatch(texture, size, usage); }
	);

	luax_pushtype(L, "SpriteBatch", GRAPHICS_SPRITE_BATCH_T, t);
	t->release();
	return 1;
}

int w_newParticleSystem(lua_State *L)
{
	Texture *texture = luax_checktexture(L, 1);
	lua_Number size = luaL_optnumber(L, 2, 1000);
	ParticleSystem *t = 0;
	if (size < 1.0 || size > ParticleSystem::MAX_PARTICLES)
		return luaL_error(L, "Invalid ParticleSystem size");	

	luax_catchexcept(L,
		[&](){ t = instance()->newParticleSystem(texture, int(size)); }
	);

	luax_pushtype(L, "ParticleSystem", GRAPHICS_PARTICLE_SYSTEM_T, t);
	t->release();
	return 1;
}

int w_newCanvas(lua_State *L)
{
	// check if width and height are given. else default to screen dimensions.
	int width       = luaL_optint(L, 1, instance()->getWidth());
	int height      = luaL_optint(L, 2, instance()->getHeight());
	const char *str = luaL_optstring(L, 3, "normal");
	int msaa        = luaL_optint(L, 4, 0);

	Canvas::Format format;
	if (!Canvas::getConstant(str, format))
		return luaL_error(L, "Invalid Canvas format: %s", str);

	Canvas *canvas = nullptr;
	luax_catchexcept(L,
		[&](){ canvas = instance()->newCanvas(width, height, format, msaa); }
	);

	if (canvas == nullptr)
		return luaL_error(L, "Canvas not created, but no error thrown. I don't even...");

	luax_pushtype(L, "Canvas", GRAPHICS_CANVAS_T, canvas);
	canvas->release();
	return 1;
}

int w_newShader(lua_State *L)
{
	// clamp stack to 2 elements
	lua_settop(L, 2);

	// read any filepath arguments
	for (int i = 1; i <= 2; i++)
	{
		if (!lua_isstring(L, i))
			continue;

		// call love.filesystem.isFile(arg_i)
		luax_getfunction(L, "filesystem", "isFile");
		lua_pushvalue(L, i);
		lua_call(L, 1, 1);

		bool isFile = luax_toboolean(L, -1);
		lua_pop(L, 1);

		if (isFile)
		{
			luax_getfunction(L, "filesystem", "read");
			lua_pushvalue(L, i);
			lua_call(L, 1, 1);
			lua_replace(L, i);
		}
		else
		{
			// Check if the argument looks like a filepath - we want a nicer
			// error for misspelled filepath arguments.
			size_t slen = 0;
			const char *str = lua_tolstring(L, i, &slen);
			if (slen > 0 && slen < 256 && !strchr(str, '\n'))
			{
				const char *ext = strchr(str, '.');
				if (ext != nullptr && !strchr(ext, ';') && !strchr(ext, ' '))
					return luaL_error(L, "Could not open file %s. Does not exist.", str);
			}
		}
	}

	bool has_arg1 = lua_isstring(L, 1);
	bool has_arg2 = lua_isstring(L, 2);

	// require at least one string argument
	if (!(has_arg1 || has_arg2))
		luaL_checkstring(L, 1);

	luax_getfunction(L, "graphics", "_shaderCodeToGLSL");

	// push vertexcode and pixelcode strings to the top of the stack
	lua_pushvalue(L, 1);
	lua_pushvalue(L, 2);

	// call effectCodeToGLSL, returned values will be at the top of the stack
	if (lua_pcall(L, 2, 2, 0) != 0)
		return luaL_error(L, "%s", lua_tostring(L, -1));

	Shader::ShaderSource source;

	// vertex shader code
	if (lua_isstring(L, -2))
		source.vertex = luax_checkstring(L, -2);
	else if (has_arg1 && has_arg2)
		return luaL_error(L, "Could not parse vertex shader code (missing 'position' function?)");

	// pixel shader code
	if (lua_isstring(L, -1))
		source.pixel = luax_checkstring(L, -1);
	else if (has_arg1 && has_arg2)
		return luaL_error(L, "Could not parse pixel shader code (missing 'effect' function?)");

	if (source.vertex.empty() && source.pixel.empty())
	{
		// Original args had source code, but effectCodeToGLSL couldn't translate it
		for (int i = 1; i <= 2; i++)
		{
			if (lua_isstring(L, i))
				return luaL_argerror(L, i, "missing 'position' or 'effect' function?");
		}
	}

	bool should_error = false;
	try
	{
		Shader *shader = instance()->newShader(source);
		luax_pushtype(L, "Shader", GRAPHICS_SHADER_T, shader);
		shader->release();
	}
	catch (love::Exception &e)
	{
		luax_getfunction(L, "graphics", "_transformGLSLErrorMessages");
		lua_pushstring(L, e.what());

		// Function pushes the new error string onto the stack.
		lua_pcall(L, 1, 1, 0);
		should_error = true;
	}

	if (should_error)
		return lua_error(L);

	return 1;
}

int w_newMesh(lua_State *L)
{
	// Check first argument: table of vertices or number of vertices.
	int ttype = lua_type(L, 1);
	if (ttype != LUA_TTABLE && ttype != LUA_TNUMBER)
		luaL_argerror(L, 1, "table or number expected");

	// Second argument: optional texture.
	Texture *tex = nullptr;
	if (!lua_isnoneornil(L, 2))
		tex = luax_checktexture(L, 2);

	// Third argument: optional draw mode.
	const char *str = 0;
	Mesh::DrawMode mode = Mesh::DRAW_MODE_FAN;
	str = lua_isnoneornil(L, 3) ? 0 : luaL_checkstring(L, 3);

	if (str && !Mesh::getConstant(str, mode))
		return luaL_error(L, "Invalid mesh draw mode: %s", str);

	Mesh *t = nullptr;

	if (ttype == LUA_TTABLE)
	{
		size_t vertex_count = lua_objlen(L, 1);
		std::vector<Vertex> vertices;
		vertices.reserve(vertex_count);

		bool use_colors = false;

		// Get the vertices from the table.
		for (size_t i = 1; i <= vertex_count; i++)
		{
			lua_rawgeti(L, 1, i);

			if (lua_type(L, -1) != LUA_TTABLE)
				return luax_typerror(L, 1, "table of tables");

			for (int j = 1; j <= 8; j++)
				lua_rawgeti(L, -j, j);

			Vertex v;

			v.x = (float) luaL_checknumber(L, -8);
			v.y = (float) luaL_checknumber(L, -7);

			v.s = (float) luaL_optnumber(L, -6, 0.0);
			v.t = (float) luaL_optnumber(L, -5, 0.0);

			v.r = (unsigned char) luaL_optinteger(L, -4, 255);
			v.g = (unsigned char) luaL_optinteger(L, -3, 255);
			v.b = (unsigned char) luaL_optinteger(L, -2, 255);
			v.a = (unsigned char) luaL_optinteger(L, -1, 255);

			// Enable per-vertex coloring if any color is not the default.
			if (!use_colors && (v.r != 255 || v.g != 255 || v.b != 255 || v.a != 255))
				use_colors = true;

			lua_pop(L, 9);
			vertices.push_back(v);
		}

		luax_catchexcept(L, [&](){ t = instance()->newMesh(vertices, mode); });
		t->setVertexColors(use_colors);
	}
	else
	{
		int count = luaL_checkint(L, 1);
		luax_catchexcept(L, [&](){ t = instance()->newMesh(count, mode); });
	}

	if (tex)
		t->setTexture(tex);

	luax_pushtype(L, "Mesh", GRAPHICS_MESH_T, t);
	t->release();
	return 1;
}

int w_newText(lua_State *L)
{
	Font *font = luax_checkfont(L, 1);
	Text *t = nullptr;

	if (lua_isnoneornil(L, 2))
		luax_catchexcept(L, [&](){ t = instance()->newText(font); });
	else
	{
		std::string text = luax_checkstring(L, 2);
		luax_catchexcept(L, [&](){ t = instance()->newText(font, text); });
	}

	luax_pushtype(L, "Text", GRAPHICS_TEXT_T, t);
	return 1;
}

int w_setColor(lua_State *L)
{
	Color c;
	if (lua_istable(L, 1))
	{
		for (int i = 1; i <= 4; i++)
			lua_rawgeti(L, 1, i);

		c.r = (unsigned char)luaL_checkint(L, -4);
		c.g = (unsigned char)luaL_checkint(L, -3);
		c.b = (unsigned char)luaL_checkint(L, -2);
		c.a = (unsigned char)luaL_optint(L, -1, 255);

		lua_pop(L, 4);
	}
	else
	{
		c.r = (unsigned char)luaL_checkint(L, 1);
		c.g = (unsigned char)luaL_checkint(L, 2);
		c.b = (unsigned char)luaL_checkint(L, 3);
		c.a = (unsigned char)luaL_optint(L, 4, 255);
	}
	instance()->setColor(c);
	return 0;
}

int w_getColor(lua_State *L)
{
	Color c = instance()->getColor();
	lua_pushinteger(L, c.r);
	lua_pushinteger(L, c.g);
	lua_pushinteger(L, c.b);
	lua_pushinteger(L, c.a);
	return 4;
}

int w_setBackgroundColor(lua_State *L)
{
	Color c;
	if (lua_istable(L, 1))
	{
		for (int i = 1; i <= 4; i++)
			lua_rawgeti(L, 1, i);

		c.r = (unsigned char)luaL_checkint(L, -4);
		c.g = (unsigned char)luaL_checkint(L, -3);
		c.b = (unsigned char)luaL_checkint(L, -2);
		c.a = (unsigned char)luaL_optint(L, -1, 255);

		lua_pop(L, 4);
	}
	else
	{
		c.r = (unsigned char)luaL_checkint(L, 1);
		c.g = (unsigned char)luaL_checkint(L, 2);
		c.b = (unsigned char)luaL_checkint(L, 3);
		c.a = (unsigned char)luaL_optint(L, 4, 255);
	}
	instance()->setBackgroundColor(c);
	return 0;
}

int w_getBackgroundColor(lua_State *L)
{
	Color c = instance()->getBackgroundColor();
	lua_pushinteger(L, c.r);
	lua_pushinteger(L, c.g);
	lua_pushinteger(L, c.b);
	lua_pushinteger(L, c.a);
	return 4;
}

int w_setNewFont(lua_State *L)
{
	int ret = w_newFont(L);
	Font *font = luax_checktype<Font>(L, -1, "Font", GRAPHICS_FONT_T);
	instance()->setFont(font);
	return ret;
}

int w_setFont(lua_State *L)
{
	Font *font = luax_checktype<Font>(L, 1, "Font", GRAPHICS_FONT_T);
	instance()->setFont(font);
	return 0;
}

int w_getFont(lua_State *L)
{
	Font *f = nullptr;
	luax_catchexcept(L, [&](){ f = instance()->getFont(); });

	luax_pushtype(L, "Font", GRAPHICS_FONT_T, f);
	return 1;
}

int w_setColorMask(lua_State *L)
{
	Graphics::ColorMask mask;

	if (lua_gettop(L) <= 1 && lua_isnoneornil(L, 1))
	{
		// Enable all color components if no argument is given.
		mask.r = mask.g = mask.b = mask.a = true;
	}
	else
	{
		mask.r = luax_toboolean(L, 1);
		mask.g = luax_toboolean(L, 2);
		mask.b = luax_toboolean(L, 3);
		mask.a = luax_toboolean(L, 4);
	}

	instance()->setColorMask(mask);

	return 0;
}

int w_getColorMask(lua_State *L)
{
	Graphics::ColorMask mask = instance()->getColorMask();

	luax_pushboolean(L, mask.r);
	luax_pushboolean(L, mask.g);
	luax_pushboolean(L, mask.b);
	luax_pushboolean(L, mask.a);

	return 4;
}

int w_setBlendMode(lua_State *L)
{
	Graphics::BlendMode mode;
	const char *str = luaL_checkstring(L, 1);
	if (!Graphics::getConstant(str, mode))
		return luaL_error(L, "Invalid blend mode: %s", str);

	luax_catchexcept(L, [&](){ instance()->setBlendMode(mode); });
	return 0;
}

int w_getBlendMode(lua_State *L)
{
	const char *str;
	Graphics::BlendMode mode;

	luax_catchexcept(L, [&](){ mode = instance()->getBlendMode(); });

	if (!Graphics::getConstant(mode, str))
		return luaL_error(L, "Unknown blend mode");

	lua_pushstring(L, str);
	return 1;
}

int w_setDefaultFilter(lua_State *L)
{
	Texture::Filter f;

	const char *minstr = luaL_checkstring(L, 1);
	const char *magstr = luaL_optstring(L, 2, minstr);

	if (!Texture::getConstant(minstr, f.min))
		return luaL_error(L, "Invalid filter mode: %s", minstr);
	if (!Texture::getConstant(magstr, f.mag))
		return luaL_error(L, "Invalid filter mode: %s", magstr);

	f.anisotropy = (float) luaL_optnumber(L, 3, 1.0);

	instance()->setDefaultFilter(f);

	return 0;
}

int w_getDefaultFilter(lua_State *L)
{
	const Texture::Filter &f = instance()->getDefaultFilter();
	const char *minstr;
	const char *magstr;
	if (!Texture::getConstant(f.min, minstr))
		return luaL_error(L, "Unknown minification filter mode");
	if (!Texture::getConstant(f.mag, magstr))
		return luaL_error(L, "Unknown magnification filter mode");
	lua_pushstring(L, minstr);
	lua_pushstring(L, magstr);
	lua_pushnumber(L, f.anisotropy);
	return 3;
}

int w_setDefaultMipmapFilter(lua_State *L)
{
	Texture::FilterMode filter = Texture::FILTER_NONE;
	if (!lua_isnoneornil(L, 1))
	{
		const char *str = luaL_checkstring(L, 1);
		if (!Texture::getConstant(str, filter))
			return luaL_error(L, "Invalid filter mode: %s", str);
	}

	float sharpness = (float) luaL_optnumber(L, 2, 0);

	instance()->setDefaultMipmapFilter(filter, sharpness);

	return 0;
}

int w_getDefaultMipmapFilter(lua_State *L)
{
	Texture::FilterMode filter;
	float sharpness;

	instance()->getDefaultMipmapFilter(&filter, &sharpness);

	const char *str;
	if (Texture::getConstant(filter, str))
		lua_pushstring(L, str);
	else
		lua_pushnil(L);
	
	lua_pushnumber(L, sharpness);

	return 2;
}

int w_setLineWidth(lua_State *L)
{
	float width = (float)luaL_checknumber(L, 1);
	instance()->setLineWidth(width);
	return 0;
}

int w_setLineStyle(lua_State *L)
{
	Graphics::LineStyle style;
	const char *str = luaL_checkstring(L, 1);
	if (!Graphics::getConstant(str, style))
		return luaL_error(L, "Invalid line style: %s", str);

	instance()->setLineStyle(style);
	return 0;
}

int w_setLineJoin(lua_State *L)
{
	Graphics::LineJoin join;
	const char *str = luaL_checkstring(L, 1);
	if (!Graphics::getConstant(str, join))
		return luaL_error(L, "Invalid line join mode: %s", str);

	instance()->setLineJoin(join);
	return 0;
}

int w_getLineWidth(lua_State *L)
{
	lua_pushnumber(L, instance()->getLineWidth());
	return 1;
}

int w_getLineStyle(lua_State *L)
{
	Graphics::LineStyle style = instance()->getLineStyle();
	const char *str;
	if (!Graphics::getConstant(style, str))
		return luaL_error(L, "Unknown line style");
	lua_pushstring(L, str);
	return 1;
}

int w_getLineJoin(lua_State *L)
{
	Graphics::LineJoin join = instance()->getLineJoin();
	const char *str;
	if (!Graphics::getConstant(join, str))
		return luaL_error(L, "Unknown line join");
	lua_pushstring(L, str);
	return 1;
}

int w_setPointSize(lua_State *L)
{
	float size = (float)luaL_checknumber(L, 1);
	instance()->setPointSize(size);
	return 0;
}

int w_getPointSize(lua_State *L)
{
	lua_pushnumber(L, instance()->getPointSize());
	return 1;
}

int w_setWireframe(lua_State *L)
{
	instance()->setWireframe(luax_toboolean(L, 1));
	return 0;
}

int w_isWireframe(lua_State *L)
{
	luax_pushboolean(L, instance()->isWireframe());
	return 1;
}

int w_newScreenshot(lua_State *L)
{
	love::image::Image *image = luax_getmodule<love::image::Image>(L, "image", MODULE_IMAGE_T);
	bool copyAlpha = luax_optboolean(L, 1, false);
	love::image::ImageData *i = 0;

	luax_catchexcept(L, [&](){ i = instance()->newScreenshot(image, copyAlpha); });

	luax_pushtype(L, "ImageData", IMAGE_IMAGE_DATA_T, i);
	i->release();
	return 1;
}

int w_setCanvas(lua_State *L)
{
	// Disable stencil writes.
	instance()->drawToStencilBuffer(false);

	// called with none -> reset to default buffer
	if (lua_isnoneornil(L, 1))
	{
		instance()->setCanvas();
		return 0;
	}

	bool is_table = lua_istable(L, 1);
	std::vector<Canvas *> canvases;

	if (is_table)
	{
		for (size_t i = 1; i <= lua_objlen(L, 1); i++)
		{
			lua_rawgeti(L, 1, i);
			canvases.push_back(luax_checkcanvas(L, -1));
			lua_pop(L, 1);
		}
	}
	else
	{
		for (int i = 1; i <= lua_gettop(L); i++)
			canvases.push_back(luax_checkcanvas(L, i));
	}

	luax_catchexcept(L, [&]() {
		if (canvases.size() > 0)
			instance()->setCanvas(canvases);
		else
			instance()->setCanvas();
	});

	return 0;
}

int w_getCanvas(lua_State *L)
{
	const std::vector<Canvas *> canvases = instance()->getCanvas();
	int n = 0;

	for (Canvas *c : canvases)
	{
		luax_pushtype(L, "Canvas", GRAPHICS_CANVAS_T, c);
		n++;
	}

	if (n == 0)
	{
		lua_pushnil(L);
		n = 1;
	}

	return n;
}

int w_setShader(lua_State *L)
{
	if (lua_isnoneornil(L,1))
	{
		instance()->setShader();
		return 0;
	}

	Shader *shader = luax_checkshader(L, 1);
	instance()->setShader(shader);
	return 0;
}

int w_getShader(lua_State *L)
{
	Shader *shader = instance()->getShader();
	if (shader)
		luax_pushtype(L, "Shader", GRAPHICS_SHADER_T, shader);
	else
		lua_pushnil(L);

	return 1;
}

int w_setDefaultShaderCode(lua_State *L)
{
	luaL_checktype(L, 1, LUA_TTABLE);

	lua_getfield(L, 1, "opengl");
	lua_rawgeti(L, -1, 1);
	lua_rawgeti(L, -2, 2);

	Shader::ShaderSource openglcode;
	openglcode.vertex = luax_checkstring(L, -2);
	openglcode.pixel = luax_checkstring(L, -1);

	lua_pop(L, 3);

	lua_getfield(L, 1, "opengles");
	lua_rawgeti(L, -1, 1);
	lua_rawgeti(L, -2, 2);

	Shader::ShaderSource openglescode;
	openglescode.vertex = luax_checkstring(L, -2);
	openglescode.pixel = luax_checkstring(L, -1);

	lua_pop(L, 3);

	Shader::defaultCode[Graphics::RENDERER_OPENGL]   = openglcode;
	Shader::defaultCode[Graphics::RENDERER_OPENGLES] = openglescode;

	return 0;
}


int w_getSupported(lua_State *L)
{
	lua_createtable(L, 0, (int) Graphics::SUPPORT_MAX_ENUM);

	for (int i = 0; i < (int) Graphics::SUPPORT_MAX_ENUM; i++)
	{
		Graphics::Support feature = (Graphics::Support) i;
		const char *name = nullptr;

		if (!Graphics::getConstant(feature, name))
			continue;

		luax_pushboolean(L, instance()->isSupported(feature));
		lua_setfield(L, -2, name);
	}

	return 1;
}

int w_getCanvasFormats(lua_State *L)
{
	lua_createtable(L, 0, (int) Canvas::FORMAT_MAX_ENUM);

	for (int i = 0; i < (int) Canvas::FORMAT_MAX_ENUM; i++)
	{
		Canvas::Format format = (Canvas::Format) i;
		const char *name = nullptr;

		if (!Canvas::getConstant(format, name))
			continue;

		luax_pushboolean(L, Canvas::isFormatSupported(format));
		lua_setfield(L, -2, name);
	}

	return 1;
}

int w_getCompressedImageFormats(lua_State *L)
{
	lua_createtable(L, 0, (int) image::CompressedData::FORMAT_MAX_ENUM);

	for (int i = 0; i < (int) image::CompressedData::FORMAT_MAX_ENUM; i++)
	{
		image::CompressedData::Format format = (image::CompressedData::Format) i;
		const char *name = nullptr;

		if (format == image::CompressedData::FORMAT_UNKNOWN)
			continue;

		if (!image::CompressedData::getConstant(format, name))
			continue;

		luax_pushboolean(L, Image::hasCompressedTextureSupport(format, false));
		lua_setfield(L, -2, name);
	}

	return 1;
}

int w_getRendererInfo(lua_State *L)
{
	Graphics::RendererInfo info;
	luax_catchexcept(L, [&](){ info = instance()->getRendererInfo(); });

	luax_pushstring(L, info.name);
	luax_pushstring(L, info.version);
	luax_pushstring(L, info.vendor);
	luax_pushstring(L, info.device);
	return 4;
}

int w_getSystemLimits(lua_State *L)
{
	lua_createtable(L, 0, (int) Graphics::LIMIT_MAX_ENUM);

	for (int i = 0; i < (int) Graphics::LIMIT_MAX_ENUM; i++)
	{
		Graphics::SystemLimit limittype = (Graphics::SystemLimit) i;
		const char *name = nullptr;

		if (!Graphics::getConstant(limittype, name))
			continue;

		lua_pushnumber(L, instance()->getSystemLimit(limittype));
		lua_setfield(L, -2, name);
	}

	return 1;
}

int w_getStats(lua_State *L)
{
	Graphics::Stats stats = instance()->getStats();

	lua_createtable(L, 0, (int) Graphics::STAT_MAX_ENUM);

	const char *sname = nullptr;

	Graphics::getConstant(Graphics::STAT_DRAW_CALLS, sname);
	lua_pushinteger(L, stats.drawCalls);
	lua_setfield(L, -2, sname);

	Graphics::getConstant(Graphics::STAT_CANVAS_SWITCHES, sname);
	lua_pushinteger(L, stats.canvasSwitches);
	lua_setfield(L, -2, sname);

	Graphics::getConstant(Graphics::STAT_CANVASES, sname);
	lua_pushinteger(L, stats.canvases);
	lua_setfield(L, -2, sname);

	Graphics::getConstant(Graphics::STAT_IMAGES, sname);
	lua_pushinteger(L, stats.images);
	lua_setfield(L, -2, sname);

	Graphics::getConstant(Graphics::STAT_FONTS, sname);
	lua_pushinteger(L, stats.fonts);
	lua_setfield(L, -2, sname);

	Graphics::getConstant(Graphics::STAT_TEXTURE_MEMORY, sname);
	lua_pushnumber(L, (lua_Number) stats.textureMemory);
	lua_setfield(L, -2, sname);
	
	return 1;
}

int w_draw(lua_State *L)
{
	Drawable *drawable = nullptr;
	Texture *texture = nullptr;
	Quad *quad = nullptr;
	int startidx = 2;

	if (luax_istype(L, 2, GRAPHICS_QUAD_T))
	{
		texture = luax_checktexture(L, 1);
		quad = luax_totype<Quad>(L, 2, "Quad", GRAPHICS_QUAD_T);
		startidx = 3;
	}
	else if (lua_isnil(L, 2) && !lua_isnoneornil(L, 3))
	{
		return luax_typerror(L, 2, "Quad");
	}
	else
	{
		drawable = luax_checktype<Drawable>(L, 1, "Drawable", GRAPHICS_DRAWABLE_T);
		startidx = 2;
	}

	float x  = (float) luaL_optnumber(L, startidx + 0, 0.0);
	float y  = (float) luaL_optnumber(L, startidx + 1, 0.0);
	float a  = (float) luaL_optnumber(L, startidx + 2, 0.0);
	float sx = (float) luaL_optnumber(L, startidx + 3, 1.0);
	float sy = (float) luaL_optnumber(L, startidx + 4, sx);
	float ox = (float) luaL_optnumber(L, startidx + 5, 0.0);
	float oy = (float) luaL_optnumber(L, startidx + 6, 0.0);
	float kx = (float) luaL_optnumber(L, startidx + 7, 0.0);
	float ky = (float) luaL_optnumber(L, startidx + 8, 0.0);

	if (texture && quad)
		texture->drawq(quad, x, y, a, sx, sy, ox, oy, kx, ky);
	else if (drawable)
		drawable->draw(x, y, a, sx, sy, ox, oy, kx, ky);

	return 0;
}

int w_print(lua_State *L)
{
	std::string str = luax_checkstring(L, 1);
	float x = (float)luaL_optnumber(L, 2, 0.0);
	float y = (float)luaL_optnumber(L, 3, 0.0);
	float angle = (float)luaL_optnumber(L, 4, 0.0f);
	float sx = (float)luaL_optnumber(L, 5, 1.0f);
	float sy = (float)luaL_optnumber(L, 6, sx);
	float ox = (float)luaL_optnumber(L, 7, 0.0f);
	float oy = (float)luaL_optnumber(L, 8, 0.0f);
	float kx = (float)luaL_optnumber(L, 9, 0.0f);
	float ky = (float)luaL_optnumber(L, 10, 0.0f);

	luax_catchexcept(L,
		[&](){ instance()->print(str, x, y, angle, sx, sy, ox, oy, kx,ky); }
	);
	return 0;
}

int w_printf(lua_State *L)
{
	std::string str = luax_checkstring(L, 1);
	float x = (float)luaL_checknumber(L, 2);
	float y = (float)luaL_checknumber(L, 3);
	float wrap = (float)luaL_checknumber(L, 4);

	float angle = 0.0f;
	float sx = 1.0f, sy = 1.0f;
	float ox = 0.0f, oy = 0.0f;
	float kx = 0.0f, ky = 0.0f;

	Font::AlignMode align = Font::ALIGN_LEFT;

	if (lua_gettop(L) >= 5)
	{
		if (!lua_isnil(L, 5))
		{
			const char *str = luaL_checkstring(L, 5);
			if (!Font::getConstant(str, align))
				return luaL_error(L, "Incorrect alignment: %s", str);
		}

		angle = (float) luaL_optnumber(L, 6, 0.0f);
		sx = (float) luaL_optnumber(L, 7, 1.0f);
		sy = (float) luaL_optnumber(L, 8, sx);
		ox = (float) luaL_optnumber(L, 9, 0.0f);
		oy = (float) luaL_optnumber(L, 10, 0.0f);
		kx = (float) luaL_optnumber(L, 11, 0.0f);
		ky = (float) luaL_optnumber(L, 12, 0.0f);
	}

	luax_catchexcept(L,
		[&](){ instance()->printf(str, x, y, wrap, align, angle, sx, sy, ox, oy, kx, ky); }
	);
	return 0;
}

int w_point(lua_State *L)
{
	float x = (float)luaL_checknumber(L, 1);
	float y = (float)luaL_checknumber(L, 2);
	instance()->point(x, y);
	return 0;
}

int w_line(lua_State *L)
{
	int args = lua_gettop(L);
	bool is_table = false;
	if (args == 1 && lua_istable(L, 1))
	{
		args = lua_objlen(L, 1);
		is_table = true;
	}

	if (args % 2 != 0)
		return luaL_error(L, "Number of vertex components must be a multiple of two");
	else if (args < 4)
		return luaL_error(L, "Need at least two vertices to draw a line");

	float *coords = new float[args];
	if (is_table)
	{
		for (int i = 0; i < args; ++i)
		{
			lua_rawgeti(L, 1, i + 1);
			coords[i] = luax_tofloat(L, -1);
			lua_pop(L, 1);
		}
	}
	else
	{
		for (int i = 0; i < args; ++i)
			coords[i] = luax_tofloat(L, i + 1);
	}

	instance()->polyline(coords, args);

	delete[] coords;
	return 0;
}

int w_rectangle(lua_State *L)
{
	Graphics::DrawMode mode;
	const char *str = luaL_checkstring(L, 1);
	if (!Graphics::getConstant(str, mode))
		return luaL_error(L, "Incorrect draw mode %s", str);

	float x = (float)luaL_checknumber(L, 2);
	float y = (float)luaL_checknumber(L, 3);
	float w = (float)luaL_checknumber(L, 4);
	float h = (float)luaL_checknumber(L, 5);
	instance()->rectangle(mode, x, y, w, h);
	return 0;
}

int w_circle(lua_State *L)
{
	Graphics::DrawMode mode;
	const char *str = luaL_checkstring(L, 1);
	if (!Graphics::getConstant(str, mode))
		return luaL_error(L, "Incorrect draw mode %s", str);

	float x = (float)luaL_checknumber(L, 2);
	float y = (float)luaL_checknumber(L, 3);
	float radius = (float)luaL_checknumber(L, 4);
	int points;
	if (lua_isnoneornil(L, 5))
		points = radius > 10 ? (int)(radius) : 10;
	else
		points = luaL_checkint(L, 5);

	instance()->circle(mode, x, y, radius, points);
	return 0;
}

int w_arc(lua_State *L)
{
	Graphics::DrawMode mode;
	const char *str = luaL_checkstring(L, 1);
	if (!Graphics::getConstant(str, mode))
		return luaL_error(L, "Incorrect draw mode %s", str);

	float x = (float)luaL_checknumber(L, 2);
	float y = (float)luaL_checknumber(L, 3);
	float radius = (float)luaL_checknumber(L, 4);
	float angle1 = (float)luaL_checknumber(L, 5);
	float angle2 = (float)luaL_checknumber(L, 6);
	int points;
	if (lua_isnoneornil(L, 7))
		points = radius > 10 ? (int)(radius) : 10;
	else
		points = luaL_checkint(L, 7);

	instance()->arc(mode, x, y, radius, angle1, angle2, points);
	return 0;
}

int w_polygon(lua_State *L)
{
	int args = lua_gettop(L) - 1;

	Graphics::DrawMode mode;
	const char *str = luaL_checkstring(L, 1);
	if (!Graphics::getConstant(str, mode))
		return luaL_error(L, "Invalid draw mode: %s", str);

	bool is_table = false;
	float *coords;
	if (args == 1 && lua_istable(L, 2))
	{
		args = lua_objlen(L, 2);
		is_table = true;
	}

	if (args % 2 != 0)
		return luaL_error(L, "Number of vertex components must be a multiple of two");
	else if (args < 6)
		return luaL_error(L, "Need at least three vertices to draw a polygon");

	// fetch coords
	coords = new float[args + 2];
	if (is_table)
	{
		for (int i = 0; i < args; ++i)
		{
			lua_rawgeti(L, 2, i + 1);
			coords[i] = luax_tofloat(L, -1);
			lua_pop(L, 1);
		}
	}
	else
	{
		for (int i = 0; i < args; ++i)
			coords[i] = luax_tofloat(L, i + 2);
	}

	// make a closed loop
	coords[args]   = coords[0];
	coords[args+1] = coords[1];
	instance()->polygon(mode, coords, args+2);
	delete[] coords;

	return 0;
}

int w_push(lua_State *L)
{
	Graphics::StackType stype = Graphics::STACK_TRANSFORM;
	const char *sname = lua_isnoneornil(L, 1) ? nullptr : luaL_checkstring(L, 1);
	if (sname && !Graphics::getConstant(sname, stype))
		return luaL_error(L, "Invalid graphics stack type: %s", sname);

	luax_catchexcept(L, [&](){ instance()->push(stype); });
	return 0;
}

int w_pop(lua_State *L)
{
	luax_catchexcept(L, [&](){ instance()->pop(); });
	return 0;
}

int w_rotate(lua_State *L)
{
	float angle = (float)luaL_checknumber(L, 1);
	instance()->rotate(angle);
	return 0;
}

int w_scale(lua_State *L)
{
	float sx = (float)luaL_optnumber(L, 1, 1.0f);
	float sy = (float)luaL_optnumber(L, 2, sx);
	instance()->scale(sx, sy);
	return 0;
}

int w_translate(lua_State *L)
{
	float x = (float)luaL_checknumber(L, 1);
	float y = (float)luaL_checknumber(L, 2);
	instance()->translate(x, y);
	return 0;
}

int w_shear(lua_State *L)
{
	float kx = (float)luaL_checknumber(L, 1);
	float ky = (float)luaL_checknumber(L, 2);
	instance()->shear(kx, ky);
	return 0;
}

int w_origin(lua_State * /*L*/)
{
	instance()->origin();
	return 0;
}


// List of functions to wrap.
static const luaL_Reg functions[] =
{
	{ "reset", w_reset },
	{ "clear", w_clear },
	{ "present", w_present },

	{ "newImage", w_newImage },
	{ "newQuad", w_newQuad },
	{ "newFont", w_newFont },
	{ "newImageFont", w_newImageFont },
	{ "newSpriteBatch", w_newSpriteBatch },
	{ "newParticleSystem", w_newParticleSystem },
	{ "newCanvas", w_newCanvas },
	{ "newShader", w_newShader },
	{ "newMesh", w_newMesh },
	{ "newText", w_newText },

	{ "setColor", w_setColor },
	{ "getColor", w_getColor },
	{ "setBackgroundColor", w_setBackgroundColor },
	{ "getBackgroundColor", w_getBackgroundColor },

	{ "setNewFont", w_setNewFont },
	{ "setFont", w_setFont },
	{ "getFont", w_getFont },

	{ "setColorMask", w_setColorMask },
	{ "getColorMask", w_getColorMask },
	{ "setBlendMode", w_setBlendMode },
	{ "getBlendMode", w_getBlendMode },
	{ "setDefaultFilter", w_setDefaultFilter },
	{ "getDefaultFilter", w_getDefaultFilter },
	{ "setDefaultMipmapFilter", w_setDefaultMipmapFilter },
	{ "getDefaultMipmapFilter", w_getDefaultMipmapFilter },
	{ "setLineWidth", w_setLineWidth },
	{ "setLineStyle", w_setLineStyle },
	{ "setLineJoin", w_setLineJoin },
	{ "getLineWidth", w_getLineWidth },
	{ "getLineStyle", w_getLineStyle },
	{ "getLineJoin", w_getLineJoin },
	{ "setPointSize", w_setPointSize },
	{ "getPointSize", w_getPointSize },
	{ "setWireframe", w_setWireframe },
	{ "isWireframe", w_isWireframe },
	{ "newScreenshot", w_newScreenshot },
	{ "setCanvas", w_setCanvas },
	{ "getCanvas", w_getCanvas },

	{ "setShader", w_setShader },
	{ "getShader", w_getShader },
	{ "_setDefaultShaderCode", w_setDefaultShaderCode },

	{ "getSupported", w_getSupported },
	{ "getCanvasFormats", w_getCanvasFormats },
	{ "getCompressedImageFormats", w_getCompressedImageFormats },
	{ "getRendererInfo", w_getRendererInfo },
	{ "getSystemLimits", w_getSystemLimits },
	{ "getStats", w_getStats },

	{ "draw", w_draw },

	{ "print", w_print },
	{ "printf", w_printf },

	{ "isCreated", w_isCreated },
	{ "getWidth", w_getWidth },
	{ "getHeight", w_getHeight },
	{ "getDimensions", w_getDimensions },

	{ "setScissor", w_setScissor },
	{ "getScissor", w_getScissor },

	{ "stencil", w_stencil },
	{ "setStencilTest", w_setStencilTest },
	{ "getStencilTest", w_getStencilTest },

	{ "point", w_point },
	{ "line", w_line },
	{ "rectangle", w_rectangle },
	{ "circle", w_circle },
	{ "arc", w_arc },

	{ "polygon", w_polygon },

	{ "push", w_push },
	{ "pop", w_pop },
	{ "rotate", w_rotate },
	{ "scale", w_scale },
	{ "translate", w_translate },
	{ "shear", w_shear },
	{ "origin", w_origin },

	{ 0, 0 }
};

// Types for this module.
static const lua_CFunction types[] =
{
	luaopen_font,
	luaopen_image,
	luaopen_quad,
	luaopen_spritebatch,
	luaopen_particlesystem,
	luaopen_canvas,
	luaopen_shader,
	luaopen_mesh,
	luaopen_text,
	0
};

extern "C" int luaopen_love_graphics(lua_State *L)
{
	Graphics *instance = instance();
	if (instance == nullptr)
	{
		luax_catchexcept(L, [&](){ instance = new Graphics(); });
	}
	else
		instance->retain();

	WrappedModule w;
	w.module = instance;
	w.name = "graphics";
	w.flags = MODULE_GRAPHICS_T;
	w.functions = functions;
	w.types = types;

	int n = luax_register_module(L, w);

	if (luaL_loadbuffer(L, (const char *)graphics_lua, sizeof(graphics_lua), "graphics.lua") == 0)
		lua_call(L, 0, 0);

	return n;
}

} // opengl
} // graphics
} // love<|MERGE_RESOLUTION|>--- conflicted
+++ resolved
@@ -258,17 +258,10 @@
 
 int w_newFont(lua_State *L)
 {
-<<<<<<< HEAD
 	Font *font = nullptr;
 
 	// Convert to Rasterizer, if necessary.
 	if (!luax_istype(L, 1, FONT_RASTERIZER_T))
-=======
-	// Convert to Rasterizer, if necessary. Note that lua_isstring returns true
-	// if the value is a number, which we rely on for the variant that uses the
-	// default Font rather than a font file.
-	if (lua_isstring(L, 1) || luax_istype(L, 1, FILESYSTEM_FILE_T) || luax_istype(L, 1, FILESYSTEM_FILE_DATA_T))
->>>>>>> a314b185
 	{
 		std::vector<int> idxs;
 		for (int i = 0; i < lua_gettop(L); i++)
