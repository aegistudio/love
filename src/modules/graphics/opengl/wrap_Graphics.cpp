/**
 * Copyright (c) 2006-2013 LOVE Development Team
 *
 * This software is provided 'as-is', without any express or implied
 * warranty.  In no event will the authors be held liable for any damages
 * arising from the use of this software.
 *
 * Permission is granted to anyone to use this software for any purpose,
 * including commercial applications, and to alter it and redistribute it
 * freely, subject to the following restrictions:
 *
 * 1. The origin of this software must not be misrepresented; you must not
 *    claim that you wrote the original software. If you use this software
 *    in a product, an acknowledgment in the product documentation would be
 *    appreciated but is not required.
 * 2. Altered source versions must be plainly marked as such, and must not be
 *    misrepresented as being the original software.
 * 3. This notice may not be removed or altered from any source distribution.
 **/

#include "wrap_Graphics.h"
#include "OpenGL.h"
#include "graphics/DrawQable.h"
#include "image/ImageData.h"
#include "font/Rasterizer.h"

#include "scripts/graphics.lua.h"
#include <cassert>

using love::window::WindowFlags;

namespace love
{
namespace graphics
{
namespace opengl
{

static Graphics *instance = 0;

int w_reset(lua_State *)
{
	instance->reset();
	return 0;
}

int w_clear(lua_State *)
{
	instance->clear();
	return 0;
}

int w_present(lua_State *)
{
	instance->present();
	return 0;
}

int w_isCreated(lua_State *L)
{
	luax_pushboolean(L, instance->isCreated());
	return 1;
}

int w_getWidth(lua_State *L)
{
	lua_pushinteger(L, instance->getWidth());
	return 1;
}

int w_getHeight(lua_State *L)
{
	lua_pushinteger(L, instance->getHeight());
	return 1;
}

int w_getDimensions(lua_State *L)
{
	lua_pushinteger(L, instance->getWidth());
	lua_pushinteger(L, instance->getHeight());
	return 2;
}

int w_setScissor(lua_State *L)
{
	int nargs = lua_gettop(L);

	if (nargs == 0 || (nargs == 4 && lua_isnil(L, 1) && lua_isnil(L, 2)
		&& lua_isnil(L, 3) && lua_isnil(L, 4)))
	{
		instance->setScissor();
		return 0;
	}

	int x = luaL_checkint(L, 1);
	int y = luaL_checkint(L, 2);
	int w = luaL_checkint(L, 3);
	int h = luaL_checkint(L, 4);

	if (w < 0 || h < 0)
		return luaL_error(L, "Can't set scissor with negative width and/or height.");

	instance->setScissor(x, y, w, h);
	return 0;
}

int w_getScissor(lua_State *L)
{
	return instance->getScissor(L);
}

static int setStencil(lua_State *L, bool invert)
{
	// no argument -> clear stencil
	if (lua_isnoneornil(L, 1))
	{
		instance->discardStencil();
		return 0;
	}

	luaL_checktype(L, 1, LUA_TFUNCTION);

	instance->defineStencil();
	lua_call(L, lua_gettop(L) - 1, 0); // call stencil(...)
	instance->useStencil(invert);

	return 0;
}

int w_setStencil(lua_State *L)
{
	return setStencil(L, false);
}

int w_setInvertedStencil(lua_State *L)
{
	return setStencil(L, true);
}

int w_getMaxImageSize(lua_State *L)
{
	lua_pushinteger(L, instance->getMaxImageSize());
	return 1;
}

int w_newImage(lua_State *L)
{
	love::image::ImageData *data = 0;
	love::image::CompressedData *cdata = 0;

	// Convert to FileData, if necessary.
	if (lua_isstring(L, 1) || luax_istype(L, 1, FILESYSTEM_FILE_T))
		luax_convobj(L, 1, "filesystem", "newFileData");

	// Convert to ImageData/CompressedData, if necessary.
	if (luax_istype(L, 1, FILESYSTEM_FILE_DATA_T))
	{
		// Determine whether to convert to ImageData or CompressedData.
		luax_getfunction(L, "image", "isCompressed");
		lua_pushvalue(L, 1);
		lua_call(L, 1, 1);

		bool compressed = luax_toboolean(L, -1);
		lua_pop(L, 1);

		if (compressed)
			luax_convobj(L, 1, "image", "newCompressedData");
		else
			luax_convobj(L, 1, "image", "newImageData");
	}

	if (luax_istype(L, 1, IMAGE_COMPRESSED_DATA_T))
		cdata = luax_checktype<love::image::CompressedData>(L, 1, "CompressedData", IMAGE_COMPRESSED_DATA_T);
	else
		data = luax_checktype<love::image::ImageData>(L, 1, "ImageData", IMAGE_IMAGE_DATA_T);

	if (!data && !cdata)
		return luaL_error(L, "Error creating image.");

	// Create the image.
	Image *image = 0;
	EXCEPT_GUARD(
		if (cdata)
			image = instance->newImage(cdata);
		else if (data)
			image = instance->newImage(data);
	)

	if (image == 0)
		return luaL_error(L, "Could not load image.");

	// Push the type.
	luax_pushtype(L, "Image", GRAPHICS_IMAGE_T, image);
	return 1;
}

<<<<<<< HEAD
=======
int w_newGeometry(lua_State *L)
{
	luaL_checktype(L, 1, LUA_TTABLE);

	// Determine whether a table of vertices is being given. We assume it is if
	// type(args[1][1]) == "table", otherwise assume the args are the verts.
	lua_rawgeti(L, 1, 1);
	bool is_table = lua_istable(L, -1);
	lua_pop(L, 1);

	// Get rid of any trailing nils in the arg list (it messes with our style.)
	for (int i = lua_gettop(L); i >= 2; i--)
	{
		if (lua_isnil(L, i))
			lua_pop(L, 1);
		else
			break;
	}

	Geometry::DrawMode mode = Geometry::DRAW_MODE_FAN;
	std::string txt;
	bool has_vertexmap = false;

	// The last argument (or second-last) may be an optional draw mode.
	if (lua_type(L, -1) == LUA_TSTRING)
	{
		txt = luaL_checkstring(L, -1);
		lua_remove(L, -1);
	}
	else if (lua_type(L, -2) == LUA_TSTRING && lua_istable(L, -1))
	{
		txt = luaL_checkstring(L, -2);
		lua_remove(L, -2);

		// If the draw mode is the second-last argument, the last argument will
		// be the vertex map.
		has_vertexmap = true;
	}

	if (txt.length() > 0 && !Geometry::getConstant(txt.c_str(), mode))
		return luaL_error(L, "Invalid Geometry draw mode: %s", txt.c_str());

	std::vector<uint16> vertexmap;

	// Get the vertex map table, if it exists.
	if (has_vertexmap)
	{
		// It will always be the last argument.
		int tableidx = lua_gettop(L);

		size_t elementcount = lua_objlen(L, -1);
		vertexmap.reserve(elementcount);

		for (size_t i = 0; i < elementcount; i++)
		{
			lua_rawgeti(L, tableidx, i + 1);
			if (!lua_isnumber(L, -1))
				return luaL_argerror(L, tableidx + 1, "vertex index expected");

			vertexmap.push_back(uint16(lua_tointeger(L, -1) - 1));
			lua_pop(L, 1);
		}

		// We don't want to read the vertex map as a vertex table later.
		lua_remove(L, -1);
	}

	size_t vertexcount = is_table ? lua_objlen(L, 1) : lua_gettop(L);
	if (vertexcount < 3)
		return luaL_error(L, "At least three points are needed to construct a Geometry.");

	if (!lua_checkstack(L, 9))
		return luaL_error(L, "Too many arguments!");

	bool hasvertexcolors = false;

	std::vector<Vertex> vertices;
	vertices.reserve(vertexcount);

	for (size_t i = 0; i < vertexcount; ++i)
	{
		Vertex v;

		if (is_table)
		{
			lua_rawgeti(L, 1, i+1);
			if (!lua_istable(L, -1))
				return luax_typerror(L, 1, "table of tables");
		}
		else
		{
			// Push the vertex table at this arg index to the top of the stack.
			luaL_checktype(L, i + 1, LUA_TTABLE);
			lua_pushvalue(L, i + 1);
		}

		for (int j = 1; j <= 8; j++)
			lua_rawgeti(L, -j, j);

		v.x = (float) luaL_checknumber(L, -8);
		v.y = (float) luaL_checknumber(L, -7);

		v.s = (float) luaL_checknumber(L, -6);
		v.t = (float) luaL_checknumber(L, -5);

		v.r = (unsigned char) luaL_optinteger(L, -4, 255);
		v.g = (unsigned char) luaL_optinteger(L, -3, 255);
		v.b = (unsigned char) luaL_optinteger(L, -2, 255);
		v.a = (unsigned char) luaL_optinteger(L, -1, 255);

		lua_pop(L, 9);

		// Custom vertex colors are disabled by default unless a unique color
		// is used for at least one vertex.
		if (v.r != 255 || v.g != 255 || v.b != 255 || v.a != 255)
			hasvertexcolors = true;

		vertices.push_back(v);
	}

	Geometry *geom = 0;
	EXCEPT_GUARD(geom = instance->newGeometry(vertices, vertexmap, mode);)

	if (geom == 0)
		return luaL_error(L, "Could not create geometry.");

	geom->setVertexColors(hasvertexcolors);

	// Note: This should be changed to luax_pushtype if the new Geometry is ever
	// expected to be pushed to Lua from another C++ function!
	// We're only using rawnewtype instead of pushtype for performance.
	luax_rawnewtype(L, "Geometry", GRAPHICS_GEOMETRY_T, geom);
	return 1;
}

>>>>>>> 5f609c2e
int w_newQuad(lua_State *L)
{
	Quad::Viewport v;
	v.x = (float) luaL_checknumber(L, 1);
	v.y = (float) luaL_checknumber(L, 1);
	v.w = (float) luaL_checknumber(L, 1);
	v.h = (float) luaL_checknumber(L, 1);

	float sw = (float) luaL_checknumber(L, 1);
	float sh = (float) luaL_checknumber(L, 1);

	Quad *quad = instance->newQuad(v, sw, sh);
	luax_pushtype(L, "Quad", GRAPHICS_QUAD_T, quad);
	return 1;
}

int w_newFont(lua_State *L)
{
	// Convert to FileData, if necessary.
	if (lua_isstring(L, 1) || luax_istype(L, 1, FILESYSTEM_FILE_T))
		luax_convobj(L, 1, "filesystem", "newFileData");

	// Convert to Rasterizer, if necessary.
	if (luax_istype(L, 1, FILESYSTEM_FILE_DATA_T))
	{
		int idxs[] = {1, 2};
		luax_convobj(L, idxs, 2, "font", "newRasterizer");
	}

	love::font::Rasterizer *rasterizer = luax_checktype<love::font::Rasterizer>(L, 1, "Rasterizer", FONT_RASTERIZER_T);

	Font *font = 0;
	EXCEPT_GUARD(font = instance->newFont(rasterizer, instance->getDefaultFilter());)

	if (font == 0)
		return luaL_error(L, "Could not load font.");

	// Push the type.
	luax_pushtype(L, "Font", GRAPHICS_FONT_T, font);
	return 1;
}

int w_newImageFont(lua_State *L)
{
	// filter for glyphs
	Image::Filter filter = instance->getDefaultFilter();

	// Convert to ImageData if necessary.
	if (lua_isstring(L, 1) || luax_istype(L, 1, FILESYSTEM_FILE_T) || luax_istype(L, 1, FILESYSTEM_FILE_DATA_T))
		luax_convobj(L, 1, "image", "newImageData");
	else if (luax_istype(L, 1, GRAPHICS_IMAGE_T))
	{
		Image *i = luax_checktype<Image>(L, 1, "Image", GRAPHICS_IMAGE_T);
		filter = i->getFilter();
		love::image::ImageData *id = i->getImageData();
		if (!id)
			return luaL_argerror(L, 1, "Image cannot be compressed.");
		luax_pushtype(L, "ImageData", IMAGE_IMAGE_DATA_T, id, false);
		lua_replace(L, 1);
	}

	// Convert to Rasterizer if necessary.
	if (luax_istype(L, 1, IMAGE_IMAGE_DATA_T))
	{
		luaL_checkstring(L, 2);
		int idxs[] = {1, 2};
		luax_convobj(L, idxs, 2, "font", "newRasterizer");
	}

	love::font::Rasterizer *rasterizer = luax_checktype<love::font::Rasterizer>(L, 1, "Rasterizer", FONT_RASTERIZER_T);

	// Create the font.
	Font *font = instance->newFont(rasterizer, filter);

	if (font == 0)
		return luaL_error(L, "Could not load font.");

	// Push the type.
	luax_pushtype(L, "Font", GRAPHICS_FONT_T, font);

	return 1;
}

int w_newSpriteBatch(lua_State *L)
{
	Image *image = luax_checkimage(L, 1);
	int size = luaL_optint(L, 2, 1000);
	SpriteBatch::UsageHint usage = SpriteBatch::USAGE_DYNAMIC;
	if (lua_gettop(L) > 2)
	{
		const char *usagestr = luaL_checkstring(L, 3);
		if (!SpriteBatch::getConstant(usagestr, usage))
			return luaL_error(L, "Invalid SpriteBatch usage hint: %s", usagestr);
	}

	SpriteBatch *t = 0;
	EXCEPT_GUARD(t = instance->newSpriteBatch(image, size, usage);)

	luax_pushtype(L, "SpriteBatch", GRAPHICS_SPRITE_BATCH_T, t);
	return 1;
}

int w_newParticleSystem(lua_State *L)
{
	Image *image = luax_checkimage(L, 1);
	lua_Number size = luaL_optnumber(L, 2, 1000);
	ParticleSystem *t = 0;
	if (size < 1.0 || size > ParticleSystem::MAX_PARTICLES)
		return luaL_error(L, "Invalid ParticleSystem size");	

	EXCEPT_GUARD(t = instance->newParticleSystem(image, int(size));)

	luax_pushtype(L, "ParticleSystem", GRAPHICS_PARTICLE_SYSTEM_T, t);
	return 1;
}

int w_newCanvas(lua_State *L)
{
	// check if width and height are given. else default to screen dimensions.
	int width       = luaL_optint(L, 1, instance->getWidth());
	int height      = luaL_optint(L, 2, instance->getHeight());
	const char *str = luaL_optstring(L, 3, "normal");

	Canvas::TextureType texture_type;
	if (!Canvas::getConstant(str, texture_type))
		return luaL_error(L, "Invalid canvas type: %s", str);

	Canvas *canvas = 0;
	EXCEPT_GUARD(canvas = instance->newCanvas(width, height, texture_type);)

	if (canvas == 0)
		return luaL_error(L, "Canvas not created, but no error thrown. I don't even...");

	luax_pushtype(L, "Canvas", GRAPHICS_CANVAS_T, canvas);
	return 1;
}

int w_newShader(lua_State *L)
{
	if (!Shader::isSupported())
		return luaL_error(L, "Sorry, your graphics card does not support shaders.");

	// clamp stack to 2 elements
	lua_settop(L, 2);

	// read any filepath arguments
	for (int i = 1; i <= 2; i++)
	{
		if (!lua_isstring(L, i))
			continue;

		// call love.filesystem.isFile(arg_i)
		luax_getfunction(L, "filesystem", "isFile");
		lua_pushvalue(L, i);
		lua_call(L, 1, 1);

		bool isFile = luax_toboolean(L, -1);
		lua_pop(L, 1);

		if (isFile)
		{
			luax_getfunction(L, "filesystem", "read");
			lua_pushvalue(L, i);
			lua_call(L, 1, 1);
			lua_replace(L, i);
		}
	}

	bool has_arg1 = lua_isstring(L, 1);
	bool has_arg2 = lua_isstring(L, 2);

	// require at least one string argument
	if (!(has_arg1 || has_arg2))
		luaL_checkstring(L, 1);

	luax_getfunction(L, "graphics", "_shaderCodeToGLSL");

	// push vertexcode and pixelcode strings to the top of the stack
	lua_pushvalue(L, 1);
	lua_pushvalue(L, 2);

	// call effectCodeToGLSL, returned values will be at the top of the stack
	if (lua_pcall(L, 2, 2, 0) != 0)
		return luaL_error(L, "%s", lua_tostring(L, -1));

	Shader::ShaderSources sources;

	// vertex shader code
	if (lua_isstring(L, -2))
	{
		std::string vertexcode(luaL_checkstring(L, -2));
		sources[Shader::TYPE_VERTEX] = vertexcode;
	}
	else if (has_arg1 && has_arg2)
		return luaL_error(L, "Could not parse vertex shader code (missing 'position' function?)");

	// pixel shader code
	if (lua_isstring(L, -1))
	{
		std::string pixelcode(luaL_checkstring(L, -1));
		sources[Shader::TYPE_PIXEL] = pixelcode;
	}
	else if (has_arg1 && has_arg2)
		return luaL_error(L, "Could not parse pixel shader code (missing 'effect' function?)");

	if (sources.empty())
	{
		// Original args had source code, but effectCodeToGLSL couldn't translate it
		for (int i = 1; i <= 2; i++)
		{
			if (lua_isstring(L, i))
				return luaL_argerror(L, i, "missing 'position' or 'effect' function?");
		}
	}

	bool should_error = false;
	try
	{
		Shader *shader = instance->newShader(sources);
		luax_pushtype(L, "Shader", GRAPHICS_SHADER_T, shader);
	}
	catch (love::Exception &e)
	{
		luax_getfunction(L, "graphics", "_transformGLSLErrorMessages");
		lua_pushstring(L, e.what());

		// Function pushes the new error string onto the stack.
		lua_pcall(L, 1, 1, 0);
		should_error = true;
	}

	if (should_error)
		return lua_error(L);

	return 1;
}

int w_newMesh(lua_State *L)
{
	// Check first argument: mandatory table of vertices.
	luaL_checktype(L, 1, LUA_TTABLE);

	// Second argument: optional image.
	Image *img = 0;
	if (!lua_isnoneornil(L, 2))
		img = luax_checkimage(L, 2);

	// Third argument: optional draw mode.
	const char *str = 0;
	Mesh::DrawMode mode = Mesh::DRAW_MODE_FAN;
	str = lua_isnoneornil(L, 3) ? 0 : luaL_checkstring(L, 3);

	if (str && !Mesh::getConstant(str, mode))
		return luaL_error(L, "Invalid mesh draw mode: %s", str);

	size_t vertex_count = lua_objlen(L, 1);
	std::vector<Vertex> vertices;
	vertices.reserve(vertex_count);

	// Get the vertices from the table.
	for (size_t i = 1; i <= vertex_count; i++)
	{
		lua_rawgeti(L, 1, i);

		if (lua_type(L, -1) != LUA_TTABLE)
			return luax_typerror(L, 2, "table of tables");

		for (int j = 1; j <= 8; j++)
			lua_rawgeti(L, -j, j);

		Vertex v;

		v.x = (float) luaL_checknumber(L, -8);
		v.y = (float) luaL_checknumber(L, -7);

		v.s = (float) luaL_checknumber(L, -6);
		v.t = (float) luaL_checknumber(L, -5);

		v.r = (unsigned char) luaL_optinteger(L, -4, 255);
		v.g = (unsigned char) luaL_optinteger(L, -3, 255);
		v.b = (unsigned char) luaL_optinteger(L, -2, 255);
		v.a = (unsigned char) luaL_optinteger(L, -1, 255);

		lua_pop(L, 9);
		vertices.push_back(v);
	}

	Mesh *t = 0;
	EXCEPT_GUARD(t = instance->newMesh(vertices, mode);)

	if (img)
		t->setImage(img);

	luax_pushtype(L, "Mesh", GRAPHICS_MESH_T, t);
	return 1;
}

int w_setColor(lua_State *L)
{
	Color c;
	if (lua_istable(L, 1))
	{
		for (int i = 1; i <= 4; i++)
			lua_rawgeti(L, 1, i);

		c.r = (unsigned char)luaL_checkint(L, -4);
		c.g = (unsigned char)luaL_checkint(L, -3);
		c.b = (unsigned char)luaL_checkint(L, -2);
		c.a = (unsigned char)luaL_optint(L, -1, 255);

		lua_pop(L, 4);
	}
	else
	{
		c.r = (unsigned char)luaL_checkint(L, 1);
		c.g = (unsigned char)luaL_checkint(L, 2);
		c.b = (unsigned char)luaL_checkint(L, 3);
		c.a = (unsigned char)luaL_optint(L, 4, 255);
	}
	instance->setColor(c);
	return 0;
}

int w_getColor(lua_State *L)
{
	Color c = instance->getColor();
	lua_pushinteger(L, c.r);
	lua_pushinteger(L, c.g);
	lua_pushinteger(L, c.b);
	lua_pushinteger(L, c.a);
	return 4;
}

int w_setBackgroundColor(lua_State *L)
{
	Color c;
	if (lua_istable(L, 1))
	{
		for (int i = 1; i <= 4; i++)
			lua_rawgeti(L, 1, i);

		c.r = (unsigned char)luaL_checkint(L, -4);
		c.g = (unsigned char)luaL_checkint(L, -3);
		c.b = (unsigned char)luaL_checkint(L, -2);
		c.a = (unsigned char)luaL_optint(L, -1, 255);

		lua_pop(L, 4);
	}
	else
	{
		c.r = (unsigned char)luaL_checkint(L, 1);
		c.g = (unsigned char)luaL_checkint(L, 2);
		c.b = (unsigned char)luaL_checkint(L, 3);
		c.a = (unsigned char)luaL_optint(L, 4, 255);
	}
	instance->setBackgroundColor(c);
	return 0;
}

int w_getBackgroundColor(lua_State *L)
{
	Color c = instance->getBackgroundColor();
	lua_pushinteger(L, c.r);
	lua_pushinteger(L, c.g);
	lua_pushinteger(L, c.b);
	lua_pushinteger(L, c.a);
	return 4;
}

int w_setFont(lua_State *L)
{
	Font *font = luax_checktype<Font>(L, 1, "Font", GRAPHICS_FONT_T);
	instance->setFont(font);
	return 0;
}

int w_getFont(lua_State *L)
{
	Font *f = instance->getFont();

	if (f == 0)
		return 0;

	f->retain();
	luax_pushtype(L, "Font", GRAPHICS_FONT_T, f);
	return 1;
}

int w_setColorMask(lua_State *L)
{
	bool mask[4];

	if (lua_gettop(L) <= 1 && lua_isnoneornil(L, 1))
	{
		// Enable all color components if no argument is given.
		mask[0] = mask[1] = mask[2] = mask[3] = true;
	}
	else
	{
		for (int i = 0; i < 4; i++)
			mask[i] = luax_toboolean(L, i + 1);
	}

	// r, g, b, a
	instance->setColorMask(mask[0], mask[1], mask[2], mask[3]);

	return 0;
}

int w_getColorMask(lua_State *L)
{
	const bool *mask = instance->getColorMask();

	for (int i = 0; i < 4; i++)
		luax_pushboolean(L, mask[i]);

	return 4;
}

int w_setBlendMode(lua_State *L)
{
	Graphics::BlendMode mode;
	const char *str = luaL_checkstring(L, 1);
	if (!Graphics::getConstant(str, mode))
		return luaL_error(L, "Invalid blend mode: %s", str);

	EXCEPT_GUARD(instance->setBlendMode(mode);)
	return 0;
}

int w_getBlendMode(lua_State *L)
{
	const char *str;
	Graphics::BlendMode mode;

	EXCEPT_GUARD(mode = instance->getBlendMode();)

	if (!Graphics::getConstant(mode, str))
		return luaL_error(L, "Unknown blend mode");

	lua_pushstring(L, str);
	return 1;
}

int w_setDefaultFilter(lua_State *L)
{
	Image::FilterMode min;
	Image::FilterMode mag;

	const char *minstr = luaL_checkstring(L, 1);
	const char *magstr = luaL_optstring(L, 2, minstr);

	if (!Image::getConstant(minstr, min))
		return luaL_error(L, "Invalid filter mode: %s", minstr);
	if (!Image::getConstant(magstr, mag))
		return luaL_error(L, "Invalid filter mode: %s", magstr);

	float anisotropy = (float) luaL_optnumber(L, 3, 1.0);

	Image::Filter f;
	f.min = min;
	f.mag = mag;
	f.anisotropy = anisotropy;

	instance->setDefaultFilter(f);
	
	return 0;
}

int w_getDefaultFilter(lua_State *L)
{
	const Image::Filter &f = instance->getDefaultFilter();
	const char *minstr;
	const char *magstr;
	if (!Image::getConstant(f.min, minstr))
		return luaL_error(L, "Unknown minification filter mode");
	if (!Image::getConstant(f.mag, magstr))
		return luaL_error(L, "Unknown magnification filter mode");
	lua_pushstring(L, minstr);
	lua_pushstring(L, magstr);
	lua_pushnumber(L, f.anisotropy);
	return 3;
}

int w_setDefaultMipmapFilter(lua_State *L)
{
	Image::FilterMode filter = Image::FILTER_NONE;
	if (!lua_isnoneornil(L, 1))
	{
		const char *str = luaL_checkstring(L, 1);
		if (!Image::getConstant(str, filter))
			return luaL_error(L, "Invalid filter mode: %s", str);
	}

	float sharpness = (float) luaL_optnumber(L, 2, 0);

	instance->setDefaultMipmapFilter(filter, sharpness);

	return 0;
}

int w_getDefaultMipmapFilter(lua_State *L)
{
	Image::FilterMode filter;
	float sharpness;

	instance->getDefaultMipmapFilter(&filter, &sharpness);

	const char *str;
	if (Image::getConstant(filter, str))
		lua_pushstring(L, str);
	else
		lua_pushnil(L);
	
	lua_pushnumber(L, sharpness);

	return 2;
}

int w_setLineWidth(lua_State *L)
{
	float width = (float)luaL_checknumber(L, 1);
	instance->setLineWidth(width);
	return 0;
}

int w_setLineStyle(lua_State *L)
{
	Graphics::LineStyle style;
	const char *str = luaL_checkstring(L, 1);
	if (!Graphics::getConstant(str, style))
		return luaL_error(L, "Invalid line style: %s", str);

	instance->setLineStyle(style);
	return 0;
}

int w_setLineJoin(lua_State *L)
{
	Graphics::LineJoin join;
	const char *str = luaL_checkstring(L, 1);
	if (!Graphics::getConstant(str, join))
		return luaL_error(L, "Invalid line join mode: %s", str);

	instance->setLineJoin(join);
	return 0;
}

int w_getLineWidth(lua_State *L)
{
	lua_pushnumber(L, instance->getLineWidth());
	return 1;
}

int w_getLineStyle(lua_State *L)
{
	Graphics::LineStyle style = instance->getLineStyle();
	const char *str;
	if (!Graphics::getConstant(style, str))
		return luaL_error(L, "Unknown line style");
	lua_pushstring(L, str);
	return 1;
}

int w_getLineJoin(lua_State *L)
{
	Graphics::LineJoin join = instance->getLineJoin();
	const char *str;
	if (!Graphics::getConstant(join, str))
		return luaL_error(L, "Unknown line join");
	lua_pushstring(L, str);
	return 1;
}

int w_setPointSize(lua_State *L)
{
	float size = (float)luaL_checknumber(L, 1);
	instance->setPointSize(size);
	return 0;
}

int w_setPointStyle(lua_State *L)
{
	Graphics::PointStyle style;

	const char *str = luaL_checkstring(L, 1);
	if (!Graphics::getConstant(str, style))
		return luaL_error(L, "Invalid point style: %s", str);

	instance->setPointStyle(style);
	return 0;
}

int w_getPointSize(lua_State *L)
{
	lua_pushnumber(L, instance->getPointSize());
	return 1;
}

int w_getPointStyle(lua_State *L)
{
	Graphics::PointStyle style = instance->getPointStyle();
	const char *str;
	if (!Graphics::getConstant(style, str))
		return luaL_error(L, "Unknown point style");
	lua_pushstring(L, str);
	return 1;
}

int w_getMaxPointSize(lua_State *L)
{
	lua_pushnumber(L, instance->getMaxPointSize());
	return 1;
}

int w_newScreenshot(lua_State *L)
{
	love::image::Image *image = luax_getmodule<love::image::Image>(L, "image", MODULE_IMAGE_T);
	bool copyAlpha = luax_optboolean(L, 1, false);
	love::image::ImageData *i = 0;

	EXCEPT_GUARD(i = instance->newScreenshot(image, copyAlpha);)

	luax_pushtype(L, "ImageData", IMAGE_IMAGE_DATA_T, i);
	return 1;
}

int w_setCanvas(lua_State *L)
{
	// discard stencil testing
	instance->discardStencil();

	// called with none -> reset to default buffer
	if (lua_isnoneornil(L,1))
	{
		Canvas::bindDefaultCanvas();
		return 0;
	}

	bool is_table = lua_istable(L, 1);
	std::vector<Canvas *> attachments;

	Canvas *canvas = 0;

	if (is_table)
	{
		// grab the first canvas in the array and attach the rest
		lua_rawgeti(L, 1, 1);
		canvas = luax_checkcanvas(L, -1);
		lua_pop(L, 1);

		for (size_t i = 2; i <= lua_objlen(L, 1); i++)
		{
			lua_rawgeti(L, 1, i);
			attachments.push_back(luax_checkcanvas(L, -1));
			lua_pop(L, 1);
		}
	}
	else
	{
		canvas = luax_checkcanvas(L, 1);
		for (int i = 2; i <= lua_gettop(L); i++)
			attachments.push_back(luax_checkcanvas(L, i));
	}

	EXCEPT_GUARD(
		if (attachments.size() > 0)
			canvas->startGrab(attachments);
		else
			canvas->startGrab();
	)

	return 0;
}

int w_getCanvas(lua_State *L)
{
	Canvas *canvas = Canvas::current;
	int n = 1;

	if (canvas)
	{
		canvas->retain();
		luax_pushtype(L, "Canvas", GRAPHICS_CANVAS_T, canvas);

		const std::vector<Canvas *> &attachments = canvas->getAttachedCanvases();
		for (size_t i = 0; i < attachments.size(); i++)
		{
			attachments[i]->retain();
			luax_pushtype(L, "Canvas", GRAPHICS_CANVAS_T, attachments[i]);
			n++;
		}
	}
	else
		lua_pushnil(L);

	return n;
}

int w_setShader(lua_State *L)
{
	if (lua_isnoneornil(L,1))
	{
		Shader::detach();
		return 0;
	}

	Shader *shader = luax_checkshader(L, 1);
	shader->attach();
	return 0;
}

int w_getShader(lua_State *L)
{
	Shader *shader = Shader::current;
	if (shader)
	{
		shader->retain();
		luax_pushtype(L, "Shader", GRAPHICS_SHADER_T, shader);
	}
	else
		lua_pushnil(L);

	return 1;
}

int w_isSupported(lua_State *L)
{
	bool supported = true;
	size_t len = lua_gettop(L);
	Graphics::Support support;
	for (unsigned int i = 1; i <= len; i++)
	{
		const char *str = luaL_checkstring(L, i);
		if (!Graphics::getConstant(str, support))
			return luaL_error(L, "Invalid graphics feature: %s", str);

		switch (support)
		{
		case Graphics::SUPPORT_CANVAS:
			if (!Canvas::isSupported())
				supported = false;
			break;
		case Graphics::SUPPORT_HDR_CANVAS:
			if (!Canvas::isHDRSupported())
				supported = false;
			break;
		case Graphics::SUPPORT_MULTI_CANVAS:
			if (!Canvas::isMultiCanvasSupported())
				supported = false;
			break;
		case Graphics::SUPPORT_SHADER:
			if (!Shader::isSupported())
				supported = false;
			break;
		case Graphics::SUPPORT_NPOT:
			if (!Image::hasNpot())
				supported = false;
			break;
		case Graphics::SUPPORT_SUBTRACTIVE:
			if (!((GLEE_VERSION_1_4 || GLEE_ARB_imaging) || (GLEE_EXT_blend_minmax && GLEE_EXT_blend_subtract)))
				supported = false;
			break;
		case Graphics::SUPPORT_MIPMAP:
			if (!Image::hasMipmapSupport())
				supported = false;
			break;
		case Graphics::SUPPORT_DXT:
			if (!Image::hasCompressedTextureSupport(image::CompressedData::FORMAT_DXT5))
				supported = false;
			break;
		case Graphics::SUPPORT_BC5:
			if (!Image::hasCompressedTextureSupport(image::CompressedData::FORMAT_BC5))
				supported = false;
			break;
		default:
			supported = false;
		}
		if (!supported)
			break;
	}
	lua_pushboolean(L, supported);
	return 1;
}

int w_getRendererInfo(lua_State *L)
{
	std::string name, version, vendor, device;

	EXCEPT_GUARD(name = instance->getRendererInfo(Graphics::RENDERER_INFO_NAME);)
	EXCEPT_GUARD(version = instance->getRendererInfo(Graphics::RENDERER_INFO_VERSION);)
	EXCEPT_GUARD(vendor = instance->getRendererInfo(Graphics::RENDERER_INFO_VENDOR);)
	EXCEPT_GUARD(device = instance->getRendererInfo(Graphics::RENDERER_INFO_DEVICE);)

	luax_pushstring(L, name);
	luax_pushstring(L, version);
	luax_pushstring(L, vendor);
	luax_pushstring(L, device);

	return 4;
}

int w_draw(lua_State *L)
{
	Drawable *drawable = 0;
	DrawQable *drawqable = 0;
	Quad *quad = 0;
	int startidx = 2;

	if (luax_istype(L, 2, GRAPHICS_QUAD_T))
	{
		drawqable = luax_checktype<DrawQable>(L, 1, "DrawQable", GRAPHICS_DRAWQABLE_T);
		quad = luax_totype<Quad>(L, 2, "Quad", GRAPHICS_QUAD_T);
		startidx = 3;
	}
	else
	{
		drawable = luax_checktype<Drawable>(L, 1, "Drawable", GRAPHICS_DRAWABLE_T);
		startidx = 2;
	}

	float x  = (float) luaL_optnumber(L, startidx + 0, 0.0);
	float y  = (float) luaL_optnumber(L, startidx + 1, 0.0);
	float a  = (float) luaL_optnumber(L, startidx + 2, 0.0);
	float sx = (float) luaL_optnumber(L, startidx + 3, 1.0);
	float sy = (float) luaL_optnumber(L, startidx + 4, sx);
	float ox = (float) luaL_optnumber(L, startidx + 5, 0.0);
	float oy = (float) luaL_optnumber(L, startidx + 6, 0.0);
	float kx = (float) luaL_optnumber(L, startidx + 7, 0.0);
	float ky = (float) luaL_optnumber(L, startidx + 8, 0.0);

	if (drawqable && quad)
		drawqable->drawq(quad, x, y, a, sx, sy, ox, oy, kx, ky);
	else if (drawable)
		drawable->draw(x, y, a, sx, sy, ox, oy, kx, ky);

	return 0;
}

int w_print(lua_State *L)
{
	std::string str = luax_checkstring(L, 1);
	float x = (float)luaL_checknumber(L, 2);
	float y = (float)luaL_checknumber(L, 3);
	float angle = (float)luaL_optnumber(L, 4, 0.0f);
	float sx = (float)luaL_optnumber(L, 5, 1.0f);
	float sy = (float)luaL_optnumber(L, 6, sx);
	float ox = (float)luaL_optnumber(L, 7, 0.0f);
	float oy = (float)luaL_optnumber(L, 8, 0.0f);
	float kx = (float)luaL_optnumber(L, 9, 0.0f);
	float ky = (float)luaL_optnumber(L, 10, 0.0f);

	EXCEPT_GUARD(instance->print(str, x, y, angle, sx, sy, ox, oy, kx,ky);)
	return 0;
}

int w_printf(lua_State *L)
{
	std::string str = luax_checkstring(L, 1);
	float x = (float)luaL_checknumber(L, 2);
	float y = (float)luaL_checknumber(L, 3);
	float wrap = (float)luaL_checknumber(L, 4);

	float angle = 0.0f;
	float sx = 1.0f, sy = 1.0f;
	float ox = 0.0f, oy = 0.0f;
	float kx = 0.0f, ky = 0.0f;

	Graphics::AlignMode align = Graphics::ALIGN_LEFT;

	if (lua_gettop(L) >= 5)
	{
		if (!lua_isnil(L, 5))
		{
			const char *str = luaL_checkstring(L, 5);
			if (!Graphics::getConstant(str, align))
				return luaL_error(L, "Incorrect alignment: %s", str);
		}

		angle = (float) luaL_optnumber(L, 6, 0.0f);
		sx = (float) luaL_optnumber(L, 7, 1.0f);
		sy = (float) luaL_optnumber(L, 8, sx);
		ox = (float) luaL_optnumber(L, 9, 0.0f);
		oy = (float) luaL_optnumber(L, 10, 0.0f);
		kx = (float) luaL_optnumber(L, 11, 0.0f);
		ky = (float) luaL_optnumber(L, 12, 0.0f);
	}

	EXCEPT_GUARD(instance->printf(str, x, y, wrap, align, angle, sx, sy, ox, oy, kx, ky);)
	return 0;
}

int w_point(lua_State *L)
{
	float x = (float)luaL_checknumber(L, 1);
	float y = (float)luaL_checknumber(L, 2);
	instance->point(x, y);
	return 0;
}

int w_line(lua_State *L)
{
	int args = lua_gettop(L);
	bool is_table = false;
	if (args == 1 && lua_istable(L, 1))
	{
		args = lua_objlen(L, 1);
		is_table = true;
	}
	if (args % 2 != 0)
		return luaL_error(L, "Number of vertices must be a multiple of two");
	else if (args < 4)
		return luaL_error(L, "Need at least two vertices to draw a line");

	float *coords = new float[args];
	if (is_table)
	{
		for (int i = 0; i < args; ++i)
		{
			lua_rawgeti(L, 1, i + 1);
			coords[i] = luax_tofloat(L, -1);
			lua_pop(L, 1);
		}
	}
	else
	{
		for (int i = 0; i < args; ++i)
			coords[i] = luax_tofloat(L, i + 1);
	}

	instance->polyline(coords, args);

	delete[] coords;
	return 0;
}

int w_rectangle(lua_State *L)
{
	Graphics::DrawMode mode;
	const char *str = luaL_checkstring(L, 1);
	if (!Graphics::getConstant(str, mode))
		return luaL_error(L, "Incorrect draw mode %s", str);

	float x = (float)luaL_checknumber(L, 2);
	float y = (float)luaL_checknumber(L, 3);
	float w = (float)luaL_checknumber(L, 4);
	float h = (float)luaL_checknumber(L, 5);
	instance->rectangle(mode, x, y, w, h);
	return 0;
}

int w_circle(lua_State *L)
{
	Graphics::DrawMode mode;
	const char *str = luaL_checkstring(L, 1);
	if (!Graphics::getConstant(str, mode))
		return luaL_error(L, "Incorrect draw mode %s", str);

	float x = (float)luaL_checknumber(L, 2);
	float y = (float)luaL_checknumber(L, 3);
	float radius = (float)luaL_checknumber(L, 4);
	int points;
	if (lua_isnoneornil(L, 5))
		points = radius > 10 ? (int)(radius) : 10;
	else
		points = luaL_checkint(L, 5);

	instance->circle(mode, x, y, radius, points);
	return 0;
}

int w_arc(lua_State *L)
{
	Graphics::DrawMode mode;
	const char *str = luaL_checkstring(L, 1);
	if (!Graphics::getConstant(str, mode))
		return luaL_error(L, "Incorrect draw mode %s", str);

	float x = (float)luaL_checknumber(L, 2);
	float y = (float)luaL_checknumber(L, 3);
	float radius = (float)luaL_checknumber(L, 4);
	float angle1 = (float)luaL_checknumber(L, 5);
	float angle2 = (float)luaL_checknumber(L, 6);
	int points;
	if (lua_isnoneornil(L, 7))
		points = radius > 10 ? (int)(radius) : 10;
	else
		points = luaL_checkint(L, 7);

	instance->arc(mode, x, y, radius, angle1, angle2, points);
	return 0;
}

int w_polygon(lua_State *L)
{
	int args = lua_gettop(L) - 1;

	Graphics::DrawMode mode;
	const char *str = luaL_checkstring(L, 1);
	if (!Graphics::getConstant(str, mode))
		return luaL_error(L, "Invalid draw mode: %s", str);

	bool is_table = false;
	float *coords;
	if (args == 1 && lua_istable(L, 2))
	{
		args = lua_objlen(L, 2);
		is_table = true;
	}

	if (args % 2 != 0)
		return luaL_error(L, "Number of vertices must be a multiple of two");
	else if (args < 6)
		return luaL_error(L, "Need at least three vertices to draw a polygon");

	// fetch coords
	coords = new float[args + 2];
	if (is_table)
	{
		for (int i = 0; i < args; ++i)
		{
			lua_rawgeti(L, 2, i + 1);
			coords[i] = luax_tofloat(L, -1);
			lua_pop(L, 1);
		}
	}
	else
	{
		for (int i = 0; i < args; ++i)
			coords[i] = luax_tofloat(L, i + 2);
	}

	// make a closed loop
	coords[args]   = coords[0];
	coords[args+1] = coords[1];
	instance->polygon(mode, coords, args+2);
	delete[] coords;

	return 0;
}

int w_push(lua_State *L)
{
	EXCEPT_GUARD(instance->push();)
	return 0;
}

int w_pop(lua_State *L)
{
	EXCEPT_GUARD(instance->pop();)
	return 0;
}

int w_rotate(lua_State *L)
{
	float angle = (float)luaL_checknumber(L, 1);
	instance->rotate(angle);
	return 0;
}

int w_scale(lua_State *L)
{
	float sx = (float)luaL_optnumber(L, 1, 1.0f);
	float sy = (float)luaL_optnumber(L, 2, sx);
	instance->scale(sx, sy);
	return 0;
}

int w_translate(lua_State *L)
{
	float x = (float)luaL_checknumber(L, 1);
	float y = (float)luaL_checknumber(L, 2);
	instance->translate(x, y);
	return 0;
}

int w_shear(lua_State *L)
{
	float kx = (float)luaL_checknumber(L, 1);
	float ky = (float)luaL_checknumber(L, 2);
	instance->shear(kx, ky);
	return 0;
}

int w_origin(lua_State * /*L*/)
{
	instance->origin();
	return 0;
}


// List of functions to wrap.
static const luaL_Reg functions[] =
{
	{ "reset", w_reset },
	{ "clear", w_clear },
	{ "present", w_present },

	{ "newImage", w_newImage },
	{ "newQuad", w_newQuad },
	{ "newFont", w_newFont },
	{ "newImageFont", w_newImageFont },
	{ "newSpriteBatch", w_newSpriteBatch },
	{ "newParticleSystem", w_newParticleSystem },
	{ "newCanvas", w_newCanvas },
	{ "newShader", w_newShader },
	{ "newMesh", w_newMesh },

	{ "setColor", w_setColor },
	{ "getColor", w_getColor },
	{ "setBackgroundColor", w_setBackgroundColor },
	{ "getBackgroundColor", w_getBackgroundColor },

	{ "setFont", w_setFont },
	{ "getFont", w_getFont },

	{ "setColorMask", w_setColorMask },
	{ "getColorMask", w_getColorMask },
	{ "setBlendMode", w_setBlendMode },
	{ "getBlendMode", w_getBlendMode },
	{ "setDefaultFilter", w_setDefaultFilter },
	{ "getDefaultFilter", w_getDefaultFilter },
	{ "setDefaultMipmapFilter", w_setDefaultMipmapFilter },
	{ "getDefaultMipmapFilter", w_getDefaultMipmapFilter },
	{ "setLineWidth", w_setLineWidth },
	{ "setLineStyle", w_setLineStyle },
	{ "setLineJoin", w_setLineJoin },
	{ "getLineWidth", w_getLineWidth },
	{ "getLineStyle", w_getLineStyle },
	{ "getLineJoin", w_getLineJoin },
	{ "setPointSize", w_setPointSize },
	{ "setPointStyle", w_setPointStyle },
	{ "getPointSize", w_getPointSize },
	{ "getPointStyle", w_getPointStyle },
	{ "getMaxPointSize", w_getMaxPointSize },
	{ "getMaxImageSize", w_getMaxImageSize },
	{ "newScreenshot", w_newScreenshot },
	{ "setCanvas", w_setCanvas },
	{ "getCanvas", w_getCanvas },

	{ "setShader", w_setShader },
	{ "getShader", w_getShader },

	{ "isSupported", w_isSupported },
	{ "getRendererInfo", w_getRendererInfo },

	{ "draw", w_draw },

	{ "print", w_print },
	{ "printf", w_printf },

	{ "isCreated", w_isCreated },
	{ "getWidth", w_getWidth },
	{ "getHeight", w_getHeight },
	{ "getDimensions", w_getDimensions },

	{ "setScissor", w_setScissor },
	{ "getScissor", w_getScissor },

	{ "setStencil", w_setStencil },
	{ "setInvertedStencil", w_setInvertedStencil },

	{ "point", w_point },
	{ "line", w_line },
	{ "rectangle", w_rectangle },
	{ "circle", w_circle },
	{ "arc", w_arc },

	{ "polygon", w_polygon },

	{ "push", w_push },
	{ "pop", w_pop },
	{ "rotate", w_rotate },
	{ "scale", w_scale },
	{ "translate", w_translate },
	{ "shear", w_shear },
	{ "origin", w_origin },

	{ 0, 0 }
};

// Types for this module.
static const lua_CFunction types[] =
{
	luaopen_font,
	luaopen_image,
	luaopen_quad,
	luaopen_spritebatch,
	luaopen_particlesystem,
	luaopen_canvas,
	luaopen_shader,
	luaopen_mesh,
	0
};

extern "C" int luaopen_love_graphics(lua_State *L)
{
	if (instance == 0)
	{
		EXCEPT_GUARD(instance = new Graphics();)
	}
	else
		instance->retain();

	WrappedModule w;
	w.module = instance;
	w.name = "graphics";
	w.flags = MODULE_GRAPHICS_T;
	w.functions = functions;
	w.types = types;

	int n = luax_register_module(L, w);

	if (luaL_loadbuffer(L, (const char *)graphics_lua, sizeof(graphics_lua), "graphics.lua") == 0)
		lua_call(L, 0, 0);

	return n;
}

} // opengl
} // graphics
} // love<|MERGE_RESOLUTION|>--- conflicted
+++ resolved
@@ -194,144 +194,6 @@
 	return 1;
 }
 
-<<<<<<< HEAD
-=======
-int w_newGeometry(lua_State *L)
-{
-	luaL_checktype(L, 1, LUA_TTABLE);
-
-	// Determine whether a table of vertices is being given. We assume it is if
-	// type(args[1][1]) == "table", otherwise assume the args are the verts.
-	lua_rawgeti(L, 1, 1);
-	bool is_table = lua_istable(L, -1);
-	lua_pop(L, 1);
-
-	// Get rid of any trailing nils in the arg list (it messes with our style.)
-	for (int i = lua_gettop(L); i >= 2; i--)
-	{
-		if (lua_isnil(L, i))
-			lua_pop(L, 1);
-		else
-			break;
-	}
-
-	Geometry::DrawMode mode = Geometry::DRAW_MODE_FAN;
-	std::string txt;
-	bool has_vertexmap = false;
-
-	// The last argument (or second-last) may be an optional draw mode.
-	if (lua_type(L, -1) == LUA_TSTRING)
-	{
-		txt = luaL_checkstring(L, -1);
-		lua_remove(L, -1);
-	}
-	else if (lua_type(L, -2) == LUA_TSTRING && lua_istable(L, -1))
-	{
-		txt = luaL_checkstring(L, -2);
-		lua_remove(L, -2);
-
-		// If the draw mode is the second-last argument, the last argument will
-		// be the vertex map.
-		has_vertexmap = true;
-	}
-
-	if (txt.length() > 0 && !Geometry::getConstant(txt.c_str(), mode))
-		return luaL_error(L, "Invalid Geometry draw mode: %s", txt.c_str());
-
-	std::vector<uint16> vertexmap;
-
-	// Get the vertex map table, if it exists.
-	if (has_vertexmap)
-	{
-		// It will always be the last argument.
-		int tableidx = lua_gettop(L);
-
-		size_t elementcount = lua_objlen(L, -1);
-		vertexmap.reserve(elementcount);
-
-		for (size_t i = 0; i < elementcount; i++)
-		{
-			lua_rawgeti(L, tableidx, i + 1);
-			if (!lua_isnumber(L, -1))
-				return luaL_argerror(L, tableidx + 1, "vertex index expected");
-
-			vertexmap.push_back(uint16(lua_tointeger(L, -1) - 1));
-			lua_pop(L, 1);
-		}
-
-		// We don't want to read the vertex map as a vertex table later.
-		lua_remove(L, -1);
-	}
-
-	size_t vertexcount = is_table ? lua_objlen(L, 1) : lua_gettop(L);
-	if (vertexcount < 3)
-		return luaL_error(L, "At least three points are needed to construct a Geometry.");
-
-	if (!lua_checkstack(L, 9))
-		return luaL_error(L, "Too many arguments!");
-
-	bool hasvertexcolors = false;
-
-	std::vector<Vertex> vertices;
-	vertices.reserve(vertexcount);
-
-	for (size_t i = 0; i < vertexcount; ++i)
-	{
-		Vertex v;
-
-		if (is_table)
-		{
-			lua_rawgeti(L, 1, i+1);
-			if (!lua_istable(L, -1))
-				return luax_typerror(L, 1, "table of tables");
-		}
-		else
-		{
-			// Push the vertex table at this arg index to the top of the stack.
-			luaL_checktype(L, i + 1, LUA_TTABLE);
-			lua_pushvalue(L, i + 1);
-		}
-
-		for (int j = 1; j <= 8; j++)
-			lua_rawgeti(L, -j, j);
-
-		v.x = (float) luaL_checknumber(L, -8);
-		v.y = (float) luaL_checknumber(L, -7);
-
-		v.s = (float) luaL_checknumber(L, -6);
-		v.t = (float) luaL_checknumber(L, -5);
-
-		v.r = (unsigned char) luaL_optinteger(L, -4, 255);
-		v.g = (unsigned char) luaL_optinteger(L, -3, 255);
-		v.b = (unsigned char) luaL_optinteger(L, -2, 255);
-		v.a = (unsigned char) luaL_optinteger(L, -1, 255);
-
-		lua_pop(L, 9);
-
-		// Custom vertex colors are disabled by default unless a unique color
-		// is used for at least one vertex.
-		if (v.r != 255 || v.g != 255 || v.b != 255 || v.a != 255)
-			hasvertexcolors = true;
-
-		vertices.push_back(v);
-	}
-
-	Geometry *geom = 0;
-	EXCEPT_GUARD(geom = instance->newGeometry(vertices, vertexmap, mode);)
-
-	if (geom == 0)
-		return luaL_error(L, "Could not create geometry.");
-
-	geom->setVertexColors(hasvertexcolors);
-
-	// Note: This should be changed to luax_pushtype if the new Geometry is ever
-	// expected to be pushed to Lua from another C++ function!
-	// We're only using rawnewtype instead of pushtype for performance.
-	luax_rawnewtype(L, "Geometry", GRAPHICS_GEOMETRY_T, geom);
-	return 1;
-}
-
->>>>>>> 5f609c2e
 int w_newQuad(lua_State *L)
 {
 	Quad::Viewport v;
