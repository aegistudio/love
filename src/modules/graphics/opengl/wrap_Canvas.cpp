--- conflicted
+++ resolved
@@ -145,15 +145,7 @@
 	{ "getPixel", w_Canvas_getPixel },
 	{ "clear", w_Canvas_clear },
 	{ "getFormat", w_Canvas_getFormat },
-<<<<<<< HEAD
-	{ "getFSAA", w_Canvas_getFSAA },
-=======
 	{ "getMSAA", w_Canvas_getMSAA },
-	{ "getFSAA", w_Canvas_getMSAA }, // For backward-compatibility. TODO: remove!
-
-	// Deprecated since 0.9.1.
-	{ "getType", w_Canvas_getFormat },
->>>>>>> b9cd93e0
 	{ 0, 0 }
 };
 
