--- conflicted
+++ resolved
@@ -327,7 +327,6 @@
 	local has_window = false
 	if c.screen and c.modules.graphics then
 		if love.graphics.checkMode(c.screen.width, c.screen.height, c.screen.fullscreen) or (c.screen.width == 0 and c.screen.height == 0) then
-<<<<<<< HEAD
 			assert(love.graphics.setMode(c.screen.width, c.screen.height,
 			{
 				fullscreen = c.screen.fullscreen,
@@ -336,9 +335,6 @@
 				resizable = c.screen.resizable,
 				borderless = c.screen.borderless,
 			}), "Could not set screen mode")
-=======
-			has_window = assert(love.graphics.setMode(c.screen.width, c.screen.height, c.screen.fullscreen, c.screen.vsync, c.screen.fsaa), "Could not set screen mode")
->>>>>>> d24c0344
 		else
 			error("Could not set screen mode")
 		end
